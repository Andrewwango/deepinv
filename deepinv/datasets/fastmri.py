--- conflicted
+++ resolved
@@ -18,12 +18,8 @@
 """
 
 from pathlib import Path
-<<<<<<< HEAD
 from contextlib import contextmanager
 from typing import Any, Callable, NamedTuple, Optional, Union, Tuple, Dict
-=======
-from typing import Any, Callable, NamedTuple, Optional, Union, Tuple
->>>>>>> 290365a2
 from collections import defaultdict
 import pickle
 import warnings
@@ -32,12 +28,8 @@
 from tqdm import tqdm
 import torch
 from torchvision.transforms import Compose, CenterCrop
-<<<<<<< HEAD
 
 from deepinv.datasets.utils import ToComplex, Rescale, download_archive, loadmat
-=======
-from deepinv.datasets.utils import ToComplex, Rescale, download_archive
->>>>>>> 290365a2
 from deepinv.utils.demo import get_image_url
 
 
@@ -50,11 +42,7 @@
 
         By using this dataset, you confirm that you have agreed to and signed the `FastMRI data use agreement <https://fastmri.med.nyu.edu/>`_.
 
-<<<<<<< HEAD
-    These datasets are generated using :meth:`deepinv.datasets.fastmri.FastMRISliceDataset.save_simple_dataset`.
-=======
     These datasets are generated using :func:`deepinv.datasets.FastMRISliceDataset.save_simple_dataset`.
->>>>>>> 290365a2
     You can use this to generate your own custom dataset and load using the ``file_name`` argument.
 
     We provide a pregenerated mini saved subset for singlecoil FastMRI knees (total 2 images)
@@ -80,15 +68,6 @@
         >>> len(dataset)
         2
 
-<<<<<<< HEAD
-    :param str, Path root_dir: dataset root directory
-    :param str anatomy: load either fastmri "knee" or "brain" slice datasets.
-    :param str, Path file_name: optional, name of local dataset to load, overrides ``anatomy``. If ``None``, load dataset based on ``anatomy`` parameter.
-    :param bool train: whether to use training set or test set, defaults to True
-    :param int sample_index: if specified only load this sample, defaults to None
-    :param float train_percent: percentage train for train/test split, defaults to 1.
-    :param callable transform: optional transform for images, defaults to None
-=======
     :param str, pathlib.Path root_dir: dataset root directory
     :param str anatomy: load either fastmri "knee" or "brain" slice datasets.
     :param str, pathlib.Path file_name: optional, name of local dataset to load, overrides ``anatomy``. If ``None``, load dataset based on ``anatomy`` parameter.
@@ -96,7 +75,6 @@
     :param int sample_index: if specified only load this sample, defaults to None
     :param float train_percent: percentage train for train/test split, defaults to 1.
     :param Callable transform: optional transform for images, defaults to None
->>>>>>> 290365a2
     :param bool download: If ``True``, downloads the dataset from the internet and puts it in root directory.
         If dataset is already downloaded, it is not downloaded again. Default at False.
     """
@@ -126,20 +104,12 @@
         )
 
         try:
-<<<<<<< HEAD
-            x = torch.load(root_dir / file_name)
-=======
             x = torch.load(root_dir / file_name, weights_only=True)
->>>>>>> 290365a2
         except FileNotFoundError:
             if download:
                 url = get_image_url(str(file_name))
                 download_archive(url, root_dir / file_name)
-<<<<<<< HEAD
-                x = torch.load(root_dir / file_name)
-=======
                 x = torch.load(root_dir / file_name, weights_only=True)
->>>>>>> 290365a2
             else:
                 raise FileNotFoundError(
                     "Local dataset not downloaded. Download by setting download=True."
@@ -182,7 +152,6 @@
 
     To download raw data, please go to the bottom of the page `https://fastmri.med.nyu.edu/` to download the volumes as ``h5`` files.
     The fastMRI dataset includes two types of MRI scans: knee MRIs and the brain (neuro) MRIs, and containing training, validation, and masked test sets.
-<<<<<<< HEAD
 
     The dataset is loaded as pairs ``(kspace, target)`` where ``kspace`` are the measurements of shape ``(2, (N,) H, W)``
     where N is the optional coil dimension depending on whether the data is singlecoil or multicoil,
@@ -193,18 +162,6 @@
         ``x`` and ``y`` are related by :meth:`deepinv.physics.MRI.A_adjoint` or :meth:`deepinv.physics.MultiCoilMRI.A_adjoint`
         depending on if ``y`` are multicoil or not, with ``crop=True, rss=True``.
 
-=======
-
-    The dataset is loaded as pairs ``(kspace, target)`` where ``kspace`` are the measurements of shape ``(2, (N,) H, W)``
-    where N is the optional coil dimension depending on whether the data is singlecoil or multicoil,
-    and ``target`` are the magnitude root-sum-square reconstructions of shape ``(1, H, W)``.
-
-    .. tip::
-
-        ``x`` and ``y`` are related by :meth:`deepinv.physics.MRI.A_adjoint` or :meth:`deepinv.physics.MultiCoilMRI.A_adjoint`
-        depending on if ``y`` are multicoil or not, with ``crop=True, rss=True``.
-
->>>>>>> 290365a2
     See the `fastMRI README <https://github.com/facebookresearch/fastMRI/blob/main/fastmri/data/README.md>`_ for more details.
 
     **Raw data file structure:** ::
@@ -226,18 +183,6 @@
 
         By using this dataset, you confirm that you have agreed to and signed the `FastMRI data use agreement <https://fastmri.med.nyu.edu/>`_.
 
-<<<<<<< HEAD
-    :param Union[str, Path] root: Path to the dataset.
-    :param bool test: Whether the split is the "test" set, if yes, only return kspace measurements.
-    :param bool load_metadata_from_cache: Whether to load dataset metadata from cache.
-    :param bool save_metadata_to_cache: Whether to cache dataset metadata.
-    :param Union[str, Path] metadata_cache_file: A file used to cache dataset information for faster load times.
-    :param float, optional subsample_volumes: proportion of volumes to be randomly subsampled (float between 0 and 1).
-    :param str, int, tuple slice_index: if "all", keep all slices per volume, if ``int``, keep only that indexed slice per volume,
-        if "middle", keep the middle slice. If "random", select random slice. Defaults to "all".
-    :param callable, optional transform_kspace: transform function for (multicoil) kspace operating on images of shape (..., 2, H, W).
-    :param callable, optional transform_target: transform function for ground truth recon targets operating on single-channel images of shape (1, H, W).
-=======
 
     :param Union[str, pathlib.Path] root: Path to the dataset.
     :param bool test: Whether the split is the `"test"` set, if yes, only return kspace measurements.
@@ -249,7 +194,6 @@
         if `"middle"`, keep the middle slice. If `"random"`, select random slice. Defaults to `"all"`.
     :param Callable transform_kspace: optional transform function for (multicoil) kspace operating on images of shape (..., 2, H, W).
     :param Callable transform_target: optional transform function for ground truth recon targets operating on single-channel images of shape (1, H, W).
->>>>>>> 290365a2
     :param torch.Generator, None rng: optional torch random generator for shuffle slice indices
 
     |sep|
@@ -367,7 +311,6 @@
             raise ValueError(
                 f"The `root` folder doesn't contain only hdf5 files. Please set `root` properly. Current value `{root}`."
             )
-<<<<<<< HEAD
 
         if slice_index not in ("all", "random", "middle") and not isinstance(
             slice_index, int
@@ -386,47 +329,6 @@
                     )
             
             self.sample_identifiers = sample_identifiers
-=======
-
-        if slice_index not in ("all", "random", "middle") and not isinstance(
-            slice_index, int
-        ):
-            raise ValueError('slice_index must be "all", "random", "middle", or int.')
-
-        # Load all slices
-        self.sample_identifiers = defaultdict(list)
-        all_fnames = sorted(list(Path(root).iterdir()))
-
-        if load_metadata_from_cache and os.path.exists(metadata_cache_file):
-            with open(metadata_cache_file, "rb") as f:
-                dataset_cache = pickle.load(f)
-                if dataset_cache.get(root) is None:
-                    raise ValueError(
-                        "`metadata_cache_file` doesn't contain the metadata. Please"
-                        + "either deactivate `load_dataset_from_cache` OR set `metadata_cache_file` properly."
-                    )
-                print(f"Using dataset cache from {metadata_cache_file}.")
-                self.sample_identifiers = dataset_cache[root]
-        else:
-            if load_metadata_from_cache and not os.path.exists(metadata_cache_file):
-                warnings.warn(
-                    f"Couldn't find dataset cache at {metadata_cache_file}. Loading dataset from scratch."
-                )
-
-            for fname in tqdm(all_fnames):
-                with h5py.File(fname, "r") as hf:
-                    for i in range(hf["kspace"].shape[0]):
-                        self.sample_identifiers[str(fname)].append(
-                            self.SliceSampleFileIdentifier(fname, i)
-                        )
-
-            if save_metadata_to_cache:
-                dataset_cache = {}
-                dataset_cache[root] = self.sample_identifiers
-                print(f"Saving dataset cache to {metadata_cache_file}.")
-                with open(metadata_cache_file, "wb") as cache_f:
-                    pickle.dump(dataset_cache, cache_f)
->>>>>>> 290365a2
 
         # Random slice subsampling
         if slice_index != "all":
@@ -452,7 +354,6 @@
         self.sample_identifiers = [
             samp for samps in self.sample_identifiers.values() for samp in samps
         ]
-<<<<<<< HEAD
 
     @staticmethod
     def _retrieve_metadata(fname: Union[str, Path, os.PathLike]) -> Dict[str, Any]:
@@ -467,8 +368,6 @@
                 "num_slices": hf["kspace"].shape[0]
             }
         return metadata
-=======
->>>>>>> 290365a2
 
     def __len__(self) -> int:
         return len(self.sample_identifiers)
@@ -499,7 +398,6 @@
 
                 if self.transform_target is not None:
                     target = self.transform_target(target)
-<<<<<<< HEAD
 
         return kspace if self.test else (target, kspace)
 
@@ -510,28 +408,7 @@
         to_complex: bool = False,
     ) -> SimpleFastMRISliceDataset:
         """Convert dataset to a 2D singlecoil dataset and save as pickle file.
-        This allows the dataset to be loaded in memory with :class:`deepinv.datasets.fastmri.SimpleFastMRISliceDataset`.
-
-        :Example:
-
-            from deepinv.datasets import FastMRISliceDataset
-            root = "/path/to/dataset/fastMRI/brain/multicoil_train"
-            dataset = FastMRISliceDataset(root=root, slice_index="middle")
-            subset = dataset.save_simple_dataset(
-                root + "/fastmri_brain_singlecoil.pt"
-            )
-=======
-
-        return kspace if self.test else (target, kspace)
-
-    def save_simple_dataset(
-        self,
-        dataset_path: str,
-        pad_to_size: Tuple[int] = (320, 320),
-        to_complex: bool = False,
-    ) -> SimpleFastMRISliceDataset:
-        """Convert dataset to a 2D singlecoil dataset and save as pickle file.
-
+        
         This allows the dataset to be loaded in memory with :class:`deepinv.datasets.fastmri.SimpleFastMRISliceDataset`.
 
         :Example:
@@ -542,7 +419,6 @@
                 root = "/path/to/dataset/fastMRI/brain/multicoil_train"
                 dataset = FastMRISliceDataset(root=root, slice_index="middle")
                 subset = dataset.save_simple_dataset(root + "/fastmri_brain_singlecoil.pt")
->>>>>>> 290365a2
 
         :param str dataset_path: desired path of dataset to be saved with file extension e.g. ``fastmri_knee_singlecoil.pt``.
         :param bool pad_to_size: if not None, normalise images to 0-1 then pad to provided shape. Must be set if images are of varying size,
