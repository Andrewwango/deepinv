--- conflicted
+++ resolved
@@ -380,23 +380,12 @@
 
         :Example:
 
-<<<<<<< HEAD
             Load local brain dataset and convert to simple dataset ::
 
                 from deepinv.datasets import FastMRISliceDataset
                 root = "/path/to/dataset/fastMRI/brain/multicoil_train"
                 dataset = FastMRISliceDataset(root=root, slice_index="middle")
                 subset = dataset.save_simple_dataset(root + "/fastmri_brain_singlecoil.pt")
-=======
-        ::
-
-            from deepinv.datasets import FastMRISliceDataset
-            root = "/path/to/dataset/fastMRI/brain/multicoil_train"
-            dataset = FastMRISliceDataset(root=root, slice_index="middle")
-            subset = dataset.save_simple_dataset(
-                root + "/fastmri_brain_singlecoil.pt"
-            )
->>>>>>> efa55e1f
 
         :param str dataset_path: desired path of dataset to be saved with file extension e.g. ``fastmri_knee_singlecoil.pt``.
         :param bool pad_to_size: if not None, normalise images to 0-1 then pad to provided shape. Must be set if images are of varying size,
