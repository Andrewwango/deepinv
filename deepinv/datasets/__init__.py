--- conflicted
+++ resolved
@@ -11,9 +11,5 @@
 from .lsdir import LsdirHR
 from .fmd import FMD
 from .kohler import Kohler
-<<<<<<< HEAD
-
 from .utils import download_archive
-=======
-from .satellite import NBUDataset
->>>>>>> 57cf2775
+from .satellite import NBUDataset