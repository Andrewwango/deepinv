--- conflicted
+++ resolved
@@ -17,8 +17,5 @@
 from .kohler import Kohler
 from .utils import download_archive
 from .satellite import NBUDataset
-<<<<<<< HEAD
 from .base import BaseDataset, check_dataset, TensorDataset, ImageFolder
-=======
-from .skmtea import SKMTEASliceDataset
->>>>>>> 25224a4f
+from .skmtea import SKMTEASliceDataset