--- conflicted
+++ resolved
@@ -63,16 +63,12 @@
         hd5 = h5py.File(path, "r")
         suffix = ("_train" if train else "_test") if split is None else f"_{split}"
 
-<<<<<<< HEAD
-        self.y = hd5[f"y{suffix}"]
-=======
         if "stacked" in hd5.attrs.keys():
             self.stacked = hd5.attrs["stacked"]
             self.y = [hd5[f"y{i}{suffix}"] for i in range(self.stacked)]
         else:
             self.stacked = 0
             self.y = hd5[f"y{suffix}"]
->>>>>>> 290365a2
 
         if train or split == "train":
             if "x_train" in hd5:
@@ -180,13 +176,8 @@
         It can be either a single operator or a list of forward operators. In the latter case, the dataset will be
         assigned evenly across operators.
     :param str save_dir: folder where the dataset and forward operator will be saved.
-<<<<<<< HEAD
-    :param torch.data.Dataset test_dataset: if included, the function will also generate measurements associated to the test dataset.
-    :param torch.data.Dataset val_dataset: if included, the function will also generate measurements associated to the validation dataset.
-=======
     :param torch.utils.data.Dataset test_dataset: if included, the function will also generate measurements associated to the test dataset.
     :param torch.utils.data.Dataset val_dataset: if included, the function will also generate measurements associated to the validation dataset.
->>>>>>> 290365a2
     :param str dataset_filename: desired filename of the dataset (without extension).
     :param bool overwrite_existing: if ``True``, create new dataset file, overwriting any existing dataset with the same ``dataset_filename``.
         If ``False`` and dataset file already exists, does not create new dataset.
