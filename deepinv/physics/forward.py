--- conflicted
+++ resolved
@@ -97,8 +97,10 @@
 
                 y = N(A(x), \sigma)
 
+
         :param torch.Tensor, list[torch.Tensor] x: signal/image
         :return: (torch.Tensor) noisy measurements
+
         """
         return self.sensor(self.noise(self.A(x, **kwargs), **kwargs))
 
@@ -120,6 +122,14 @@
         :return: (torch.Tensor) clean measurements
         """
         return self.sensor_model(x)
+
+    def set_noise_model(self, noise_model):
+        r"""
+        Sets the noise model
+
+        :param Callable noise_model: noise model
+        """
+        self.noise_model = noise_model
 
     def noise(self, x, **kwargs):
         r"""
@@ -248,65 +258,21 @@
         >>> physics = Blur(filter=w)
         >>> y = physics(x)
 
-        Linear operators can also be stacked. The measurements produced by the resulting
+        Linear operators can also be added. The measurements produced by the resulting
         model are :meth:`deepinv.utils.TensorList` objects, where each entry corresponds to the
         measurements of the corresponding operator (see :ref:`physics_combining` for more information):
 
-        | :math:`y = \begin{bmatrix} y_1 \\ y_2 \end{bmatrix}`
-        | :math:`y_1 = N_1(A_1(x))` and :math:`y_2 = N_2(A_2(x))`
-
         >>> physics1 = Blur(filter=w)
         >>> physics2 = Downsampling(img_size=((1, 32, 32)), filter="gaussian", factor=4)
-<<<<<<< HEAD
         >>> stacked_physics = LinearPhysics.stack(physics1, physics2)
         >>> y = stacked_physics(x)
         >>> assert y[0].shape == (1, 1, 30, 30), "Wrong output shape of the Blur op"
         >>> assert y[1].shape == (1, 1, 8, 8), "Wrong output shape of the Downsampling op"
-=======
-        >>> physics = physics1.stack(physics2)
+
+        Linear operators can also be composed by multiplying them:
+
+        >>> physics = physics1 * physics2
         >>> y = physics(x)
->>>>>>> 57cf2775
-
-        Linear operators can also be composed by multiplying them:
-
-        | :math:`y = N_1(A_1(A_2(x)))`
-        | :math:`physics_1(x) = N_1(A_1(x))`
-        | :math:`physics_2(x) = N_2(A_2(x))`
-
-        >>> composed_physics = physics1 * physics2
-        >>> y = composed_physics(x)
-
-        A linear operator can also be amplified by a scalar:
-
-        :math:`y = \lambda \times N(A(x))`
-
-        >>> from deepinv.physics.noise import GaussianNoise
-        >>> physics_with_gauss_noise = Blur(filter=w, noise_model=GaussianNoise())
-        >>> scaled_physics = 3.0 * physics_with_gauss_noise
-        >>> y = scaled_physics(x)
-
-        .. warning::
-
-            Beware that it works only with LinearPhysics operator with GaussianNoise for now.
-
-        A linear operator can also be used to create a batch of LinearPhysics:
-
-        | :math:`x=[x_1, ..., x_b]`
-        | :math:`t=[[[[\lambda_1]]], ..., [[[\lambda_b]]]]` a batch of scaling factors.
-        | :math:`batch\_physics(x) = [\lambda_1 \times physics(x_1), ..., \lambda_b \times physics(x_b)]`
-
-        >>> t = torch.rand((x.size(0),) + (1,) * (x.dim() - 1)) # if x.shape = (b, 3, 32, 32) then t.shape = (b, 1, 1, 1)
-        >>> batch_physics = t * physics_with_gauss_noise
-        >>> y = batch_physics(x)
-
-        .. warning::
-
-            Beware that it works only with LinearPhysics operator with GaussianNoise for now.
-
-        Linear operator can also be transposed as a new LinearPhysic object:
-
-        >>> transposed_physics = physics1.get_transpose_physics()
-        >>> y = transposed_physics(x)
 
         Linear operators also come with an adjoint, a pseudoinverse, and proximal operators in a given norm:
 
@@ -406,216 +372,40 @@
         """
         return self.A_adjoint(self.A(x, **kwargs), **kwargs)
 
-    def symmetric(self, x, **kwargs):
-        r"""
-        A function that computes :math:`A^{\top}(Ax+e)`.
-
-        It just cals :meth:`deepinv.physics.LinearPhysics.forward` and :meth:`deepinv.physics.LinearPhysics.A_adjoint`.
-
-        :param torch.Tensor x: signal/image.
-        :return: (torch.Tensor) the product :math:`A^{\top}Ax`.
-        """
-        return self.A_adjoint(self.forward(x, **kwargs), **kwargs)
-
-    def symmetric_grad(self, x, **kwargs):
-        r"""
-        A function that computes the gradient of :math:`\|A^{\top}(Ax+e)\|^2`, i.e.
-
-        .. math::
-
-            \nabla_x \|A^{\top}(Ax+e)\|^2 = (A^{\top}A)^2
-
-        :param torch.Tensor x: signal/image.
-        :return: (torch.Tensor) the product :math:`A^{\top}Ax`.
-        """
-        return self.A_adjoint_A(self.A_adjoint_A(x, **kwargs), **kwargs)
-
-    def get_transpose_physics(self):
-        r"""
-        Transpose of linear forward operators :math:`A^T(x)`.
-
-        It keeps the same `noise_model` and `sensor_model`.
-
-        :return: (:class:`deepinv.physics.LinearPhysics`) -- Transposed linear physics.
-        """
-        new_A = self.A_adj
-        new_A_adj = self.A
-
+    def __mul__(self, other):
+        r"""
+        Concatenates two linear forward operators :math:`A = A_1\circ A_2` via the * operation
+
+        The resulting linear operator keeps the noise and sensor models of :math:`A_1`.
+
+        :param deepinv.physics.LinearPhysics other: Physics operator :math:`A_2`
+        :return: (deepinv.physics.LinearPhysics) concatenated operator
+
+        """
+        A = lambda x, **kwargs: self.A(other.A(x, **kwargs), **kwargs)  # (A' = A_1 A_2)
+        A_adjoint = lambda x, **kwargs: other.A_adjoint(
+            self.A_adjoint(x, **kwargs), **kwargs
+        )
+        noise = self.noise_model
+        sensor = self.sensor_model
         return LinearPhysics(
-            A=new_A,
-            A_adj=new_A_adj,
-            noise_model=self.noise_model,
-            sensor_model=self.sensor_model,
+            A=A,
+            A_adjoint=A_adjoint,
+            noise_model=noise,
+            sensor_model=sensor,
             max_iter=self.max_iter,
             tol=self.tol,
         )
 
     def stack(self, other):
         r"""
-<<<<<<< HEAD
-        Add two linear forward operators via the add operation: :math:`A(x) = \begin{bmatrix} A_1(x) + A_2(x) \end{bmatrix}`
-
-        | 1) The 2 linears operators :math:`A_1` and :math:`A_2` should be of same shape.
-        | 2) `noise_model` and `sensor_model` are added as well.
-
-        :param deepinv.physics.LinearPhysics other: Physics operator :math:`A_2`
-        :return: (:class:`deepinv.physics.LinearPhysics`) -- Physics operator with the sum of the linears operators.
-        """
-        if not isinstance(other, LinearPhysics):
-            raise TypeError(
-                f"LinearPhysics Add Operator is unsupported for type {type(other)}"
-            )
-
-        new_A = lambda x: self.A(x) + other.A(x)
-        new_A_adj = lambda x: self.A_adj(x) + other.A_adj(x)
-        new_noise_model = self.noise_model + other.noise_model
-        new_sensor_model = lambda x: self.sensor_model(x) + other.sensor_model(x)
-
-        return LinearPhysics(
-            A=new_A,
-            A_adjoint=new_A_adj,
-            noise_model=new_noise_model,
-            sensor_model=new_sensor_model,
-            max_iter=self.max_iter,
-            tol=self.tol,
-        )
-
-    def __mul__(self, other):
-        r"""
-        Compose two linear forward operators :math:`A = A_1\circ A_2` via the * operation.
-
-        0) We have `new_sensor_model` = `self.sensor_model`.
-
-        1) If `other` is a :class:`deepinv.physics.LinearPhysics`, then `new_noise_model` = `self.noise_model`.
-
-        2) If `other` is a :class:`float`, then LinearPhysics is multiplied by `other`.
-
-            | :math:`x=[x_1, ..., x_b]` a batch of images.
-            | :math:`\lambda` a float.
-            | :math:`[\lambda \times physics](x) = [\lambda \times physics(x_1), ..., \lambda \times physics(x_b)]`
-
-        3) If `other` is a :class:`torch.Tensor`, then LinearPhysics is multiplied by `other`.
-
-            | :math:`x=[x_1, ..., x_b]` a batch of images.
-            | :math:`other=[[[[\lambda_1]]], ..., [[[\lambda_b]]]]` a batch of scaling factors.
-            | :math:`[other \times physics](x) = [\lambda_1 \times physics(x_1), ..., \lambda_b \times physics(x_b)]`
-
-        :param deepinv.physics.LinearPhysics or float or torch.Tensor other: Physics operator :math:`A_2`.
-        :return: (:class:`deepinv.physics.LinearPhysics`) -- New physics operator given by the composition.
-        """
-        if isinstance(other, LinearPhysics):
-            new_A = lambda x, **kwargs: self.A(other.A(x, **kwargs), **kwargs)
-            new_A_adj = lambda x, **kwargs: other.A_adjoint(
-                self.A_adjoint(x, **kwargs), **kwargs
-            )
-            new_sensor = lambda x: self.sensor_model(other.sensor_model(x))
-            new_noise_model = self.noise_model
-        elif isinstance(other, float) or isinstance(
-            other, torch.Tensor
-        ):  # should be a float or a torch.Tensor
-            new_A = lambda x: other * self.A(x)  # self.A is a function
-            new_A_adj = lambda x: other * self.A_adjoint(x)  # self.A_adj is a function
-            new_sensor = lambda x: other * self.sensor_model(x)
-            new_noise_model = (
-                other * self.noise_model
-            )  # create a new object from the same class as self.noise_model
-        else:
-            raise NotImplementedError(
-                "Multiplication with type {} is not supported.".format(type(other))
-            )
-
-        return LinearPhysics(
-            A=new_A,
-            A_adjoint=new_A_adj,
-            noise_model=new_noise_model,
-            sensor_model=new_sensor,
-            max_iter=self.max_iter,
-            tol=self.tol,
-        )
-
-    def __rmul__(self, other):
-        r"""
-        Commutativity of the __mul__ operator.
-
-        :param float or torch.Tensor other: Physics operator :math:`A_2`
-        :return: (:class:`deepinv.physics.LinearPhysics`) -- New physics operator given by the composition.
-        """
-        # this condition always happens because when doing: LinearPhysics1 * LinearPhysics2
-        # __mul__ is called with LinearPhysics1 before __rmul__  is called with LinearPhysics2.
-        if not isinstance(other, LinearPhysics):
-            return self.__mul__(other)
-        else:  # case if someone tries: LinearPhysics2.__rmul__(LineagPhysics1)
-            raise NotImplementedError(
-                "Multiplication with type {} is not supported.".format(type(other))
-            )
-
-    @classmethod
-    def stack(cls, linearphysics1, linearphysics2):
-        r"""
-        Stacks two linear forward operators :math:`A = \begin{bmatrix} A_1 \\ A_2 \end{bmatrix}`.
-=======
         Stacks forward operators :math:`A = \begin{bmatrix} A_1 \\ A_2 \end{bmatrix}`.
->>>>>>> 57cf2775
 
         The measurements produced by the resulting model are :class:`deepinv.utils.TensorList` objects, where
         each entry corresponds to the measurements of the corresponding operator.
 
         .. note::
 
-<<<<<<< HEAD
-            When using this method on two noise objects, the operation will retain only the second
-            noise.
-
-        :param deepinv.physics.LinearPhysics linearphysics1: Physics operator :math:`A_1`
-        :param deepinv.physics.LinearPhysics linearphysics2: Physics operator :math:`A_2`
-        :return: (:class:`deepinv.physics.LinearPhysics`) -- Stacked operator
-
-        """
-        A = lambda x, **kwargs: TensorList(linearphysics1.A(x, **kwargs)).append(
-            TensorList(linearphysics2.A(x, **kwargs))
-        )
-
-        def A_adjoint(y, **kwargs):
-            at1 = (
-                linearphysics1.A_adjoint(y[:-1], **kwargs)
-                if len(y) > 2
-                else linearphysics1.A_adjoint(y[0], **kwargs)
-            )
-            return at1 + linearphysics2.A_adjoint(y[-1], **kwargs)
-
-        class noise(torch.nn.Module):
-            def __init__(linearphysics1, noise1, noise2):
-                super().__init__()
-                linearphysics1.noise1 = noise1
-                linearphysics1.noise2 = noise2
-
-            def forward(linearphysics1, x, **kwargs):
-                return TensorList(linearphysics1.noise1(x[:-1], **kwargs)).append(
-                    linearphysics1.noise2(x[-1], **kwargs)
-                )
-
-        class sensor(torch.nn.Module):
-            def __init__(linearphysics1, sensor1, sensor2):
-                super().__init__()
-                linearphysics1.sensor1 = sensor1
-                linearphysics1.sensor2 = sensor2
-
-            def forward(linearphysics1, x):
-                return TensorList(linearphysics1.sensor1(x[:-1])).append(
-                    linearphysics1.sensor2(x[-1])
-                )
-
-        return LinearPhysics(
-            A=A,
-            A_adjoint=A_adjoint,
-            noise_model=noise(linearphysics1.noise_model, linearphysics2.noise_model),
-            sensor_model=sensor(
-                linearphysics1.sensor_model, linearphysics2.sensor_model
-            ),
-            max_iter=linearphysics1.max_iter,
-            tol=linearphysics1.tol,
-        )
-=======
             When using the ``stack`` operator between two noise objects, the operation will retain only the second
             noise.
 
@@ -626,7 +416,6 @@
 
         """
         return stack(self, other)
->>>>>>> 57cf2775
 
     def compute_norm(self, x0, max_iter=100, tol=1e-3, verbose=True, **kwargs):
         r"""
