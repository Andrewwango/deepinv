from __future__ import annotations
from typing import Union
import warnings
import copy
import inspect
import collections.abc

import torch
from torch import Tensor
import torch.nn as nn
from deepinv.physics.noise import GaussianNoise, ZeroNoise
from deepinv.utils.tensorlist import randn_like, TensorList
from deepinv.optim.utils import least_squares, lsqr
import warnings


class Physics(torch.nn.Module):  # parent class for forward models
    r"""
    Parent class for forward operators

    It describes the general forward measurement process

    .. math::

        y = \noise{\forw{x}}

    where :math:`x` is an image of :math:`n` pixels, :math:`y` is the measurements of size :math:`m`,
    :math:`A:\xset\mapsto \yset` is a deterministic mapping capturing the physics of the acquisition
    and :math:`N:\yset\mapsto \yset` is a stochastic mapping which characterizes the noise affecting
    the measurements.

    :param Callable A: forward operator function which maps an image to the observed measurements :math:`x\mapsto y`.
    :param deepinv.physics.NoiseModel, Callable noise_model: function that adds noise to the measurements :math:`\noise{z}`.
        See the noise module for some predefined functions.
    :param Callable sensor_model: function that incorporates any sensor non-linearities to the sensing process,
        such as quantization or saturation, defined as a function :math:`\sensor{z}`, such that
        :math:`y=\sensor{\noise{\forw{x}}}`. By default, the `sensor_model` is set to the identity :math:`\sensor{z}=z`.
    :param int max_iter: If the operator does not have a closed form pseudoinverse, the gradient descent algorithm
        is used for computing it, and this parameter fixes the maximum number of gradient descent iterations.
    :param float tol: If the operator does not have a closed form pseudoinverse, the gradient descent algorithm
        is used for computing it, and this parameter fixes the absolute tolerance of the gradient descent algorithm.
    :param str solver: least squares solver to use. Only gradient descent is available for non-linear operators.
    """

    def __init__(
        self,
        A=lambda x, **kwargs: x,
        noise_model=ZeroNoise(),
        sensor_model=lambda x: x,
        solver="gradient_descent",
        max_iter=50,
        tol=1e-4,
        **kwargs,
    ):
        super().__init__()
        self.noise_model = noise_model
        self.sensor_model = sensor_model
        self.forw = A
        self.SVD = False  # flag indicating SVD available
        self.max_iter = max_iter
        self.tol = tol
        self.solver = solver

        if len(kwargs) > 0:
            warnings.warn(
                f"Arguments {kwargs} are passed to {self.__class__.__name__} but are ignored."
            )

    def __mul__(self, other):
        r"""
        Concatenates two forward operators :math:`A = A_1\circ A_2` via the mul operation

        The resulting operator keeps the noise and sensor models of :math:`A_1`.

        :param deepinv.physics.Physics other: Physics operator :math:`A_2`
        :return: (:class:`deepinv.physics.Physics`) concatenated operator

        """

        warnings.warn(
            "You are composing two physics objects. The resulting physics will not retain the original attributes. "
            "You may instead retrieve attributes of the original physics by indexing the resulting physics."
        )
        return compose(other, self, max_iter=self.max_iter, tol=self.tol)

    def stack(self, other):
        r"""
        Stacks two forward operators :math:`A(x) = \begin{bmatrix} A_1(x) \\ A_2(x) \end{bmatrix}`

        The measurements produced by the resulting model are :class:`deepinv.utils.TensorList` objects, where
        each entry corresponds to the measurements of the corresponding operator.

        Returns a :class:`deepinv.physics.StackedPhysics` object.

        See :ref:`physics_combining` for more information.

        :param deepinv.physics.Physics other: Physics operator :math:`A_2`
        :return: (:class:`deepinv.physics.StackedPhysics`) stacked operator

        """
        return stack(self, other)

    def forward(self, x, **kwargs):
        r"""
        Computes forward operator

        .. math::

                y = N(A(x), \sigma)


        :param torch.Tensor, list[torch.Tensor] x: signal/image
        :return: (:class:`torch.Tensor`) noisy measurements

        """
        return self.sensor(self.noise(self.A(x, **kwargs), **kwargs))

    def A(self, x, **kwargs):
        r"""
        Computes forward operator :math:`y = A(x)` (without noise and/or sensor non-linearities)

        :param torch.Tensor,list[torch.Tensor] x: signal/image
        :return: (:class:`torch.Tensor`) clean measurements

        """
        return self.forw(x, **kwargs)

    def sensor(self, x):
        r"""
        Computes sensor non-linearities :math:`y = \eta(y)`

        :param torch.Tensor,list[torch.Tensor] x: signal/image
        :return: (:class:`torch.Tensor`) clean measurements
        """
        return self.sensor_model(x)

    def set_noise_model(self, noise_model, **kwargs):
        r"""
        Sets the noise model

        :param Callable noise_model: noise model
        """
        self.noise_model = noise_model

    def noise(self, x, **kwargs) -> Tensor:
        r"""
        Incorporates noise into the measurements :math:`\tilde{y} = N(y)`

        :param torch.Tensor x:  clean measurements
        :param None, float noise_level: optional noise level parameter
        :return: noisy measurements

        """

        return self.noise_model(x, **kwargs)

    def A_dagger(self, y, x_init=None):
        r"""
        Computes an inverse as:

        .. math::

            x^* \in \underset{x}{\arg\min} \quad \|\forw{x}-y\|^2.

        This function uses gradient descent to find the inverse. It can be overwritten by a more efficient pseudoinverse in cases where closed form formulas exist.

        :param torch.Tensor y: a measurement :math:`y` to reconstruct via the pseudoinverse.
        :param None, torch.Tensor x_init: initial guess for the reconstruction. If `None` (default) it is set to the adjoint of the forward operator (it it exists) applied to the measurements :math:`y`, i.e., :math:`x_0 = A^{\top}y`.
        :return: (:class:`torch.Tensor`) The reconstructed image :math:`x`.

        """
        if self.solver == "gradient_descent":
            if x_init is None:
                if hasattr(self, "A_adjoint"):
                    x_init = self.A_adjoint(y)
                else:
                    raise ValueError(
                        "x_init must be provided for gradient descent solver if the physics does not have"
                        " A_adjoint defined."
                    )

            x = x_init

            lr = 1e-1
            loss = torch.nn.MSELoss()
            for _ in range(self.max_iter):
                x = x - lr * self.A_vjp(x, self.A(x) - y)
                err = loss(self.A(x), y)
                if err < self.tol:
                    break
        else:
            raise NotImplementedError(
                f"Solver {self.solver} not implemented for A_dagger"
            )

        return x.clone()

    def set_ls_solver(self, solver, max_iter=None, tol=None):
        r"""
        Change default solver for computing the least squares solution:

        .. math::

            x^* \in \underset{x}{\arg\min} \quad \|\forw{x}-y\|^2.

        :param str solver: solver to use. If the physics are non-linear, the only available solver is `'gradient_descent'`.
            For linear operators, the options are `'CG'`, `'lsqr'`, `'BiCGStab'` and `'minres'` (see :func:`deepinv.optim.utils.least_squares` for more details).
        :param int max_iter: maximum number of iterations for the solver.
        :param float tol: relative tolerance for the solver, stopping when :math:`\|A(x) - y\| < \text{tol} \|y\|`.
        """

        if max_iter is not None:
            self.max_iter = max_iter
        if tol is not None:
            self.tol = tol
        self.solver = solver

    def A_vjp(self, x, v):
        r"""
        Computes the product between a vector :math:`v` and the Jacobian of the forward operator :math:`A` evaluated at :math:`x`, defined as:

        .. math::

            A_{vjp}(x, v) = \left. \frac{\partial A}{\partial x}  \right|_x^\top  v.

        By default, the Jacobian is computed using automatic differentiation.

        :param torch.Tensor x: signal/image.
        :param torch.Tensor v: vector.
        :return: (:class:`torch.Tensor`) the VJP product between :math:`v` and the Jacobian.
        """
        _, vjpfunc = torch.func.vjp(self.A, x)
        return vjpfunc(v)[0]

    def update(self, **kwargs):
        r"""
        Update the parameters of the physics: forward operator and noise model.

        :param dict kwargs: dictionary of parameters to update.
        """
        self.update_parameters(**kwargs)
        if hasattr(self.noise_model, "update_parameters"):
            self.noise_model.update_parameters(**kwargs)

    def update_parameters(self, **kwargs):
        r"""

        Update the parameters of the forward operator.

        :param dict kwargs: dictionary of parameters to update.
        """
        if kwargs:
            for key, value in kwargs.items():
                if (
                    value is not None
                    and hasattr(self, key)
                    and isinstance(value, torch.Tensor)
                ):
                    self.register_buffer(key, value)

    # NOTE: Physics instances can hold instances of torch.Generator as
    # (possibly nested) attributes and they cannot be copied using deepcopy
    # natively. For this reason, we manually copy them beforehand and populate
    # the copies using the memo parameter of deepcopy. For more details, see:
    # https://github.com/pytorch/pytorch/issues/43672
    # https://github.com/pytorch/pytorch/pull/49840
    # https://discuss.pytorch.org/t/deepcopy-typeerror-cant-pickle-torch-c-generator-objects/104464
    def clone(self):
        r"""
        Clone the forward operator by performing deepcopy to copy all attributes to new memory.

        This method should be favored to `copy.deepcopy` as it works even in
        the presence of `torch.Generator` objects. See `this issue
        <https://github.com/pytorch/pytorch/issues/43672>` for more details.
        """
        memo = {}

        # Traverse the object hierarchy graph of the forward operator
        traversal_queue = [self]
        seen = set()
        while traversal_queue:
            # 1. Get the next node to process
            node = traversal_queue.pop()

            # 2. Process the node
            if isinstance(node, torch.Generator):
                generator_device = node.device
                obj_clone = torch.Generator(generator_device)
                obj_clone.set_state(node.get_state())
                node_id = id(node)
                memo[node_id] = obj_clone

            # 3. Compute its neighbors (attributes and values for mapping objects)
            neighbors = []

            # NOTE: Attribute resolution can be dynamic and return new objects,
            # preventing the algorithm from terminating. To avoid that, we use
            # insepct.getattr_static. We don't use inspect.getmembers_static
            # because it was only introduced in Python 3.11 and we currently
            # support Python 3.9 onwards.
            for attr in dir(node):
                value = inspect.getattr_static(node, attr, default=None)
                if value is not None:
                    neighbors.append(value)

            # NOTE: It is necessary to include values for mapping objects for
            # the case of submodules which are stored as entries in a
            # dictionary instead of directly as attributes.
            if isinstance(node, collections.abc.Mapping):
                neighbors += list(node.values())

            # 4. Queue the unseen neighbors
            for neighbor in neighbors:
                child_id = id(neighbor)
                if child_id not in seen:
                    seen.add(child_id)
                    traversal_queue.append(neighbor)

        return copy.deepcopy(self, memo=memo)


class LinearPhysics(Physics):
    r"""
    Parent class for linear operators.

    It describes the linear forward measurement process of the form

    .. math::

        y = N(A(x))

    where :math:`x` is an image of :math:`n` pixels, :math:`y` is the measurements of size :math:`m`,
    :math:`A:\xset\mapsto \yset` is a deterministic linear mapping capturing the physics of the acquisition
    and :math:`N:\yset\mapsto \yset` is a stochastic mapping which characterizes the noise affecting
    the measurements.

    :param Callable A: forward operator function which maps an image to the observed measurements :math:`x\mapsto y`.
        It is recommended to normalize it to have unit norm.
    :param None | Callable A_adjoint: transpose of the forward operator, which should verify the adjointness test.
        By default, it is set to `None`, which means that the adjoint is computed automatically using :func:`deepinv.physics.adjoint_function`.
        This automatic adjoint is computed using automatic differentiation, which is slower than a closed form adjoint, and can
        have a larger memory footprint. If you want to use the automatic adjoint, you should set the `img_size` parameter
        If you have a closed form for the adjoint, you can pass it as a callable function or rewrite the class method.
    :param tuple img_size: (optional, only required if A_adjoint is not provided) Size of the signal/image `x`, e.g. `(C, ...)` where `C` is the number of channels and `...` are the spatial dimensions,
        used for the automatic adjoint computation.
    :param Callable noise_model: function that adds noise to the measurements :math:`N(z)`.
        See the noise module for some predefined functions.
    :param Callable sensor_model: function that incorporates any sensor non-linearities to the sensing process,
        such as quantization or saturation, defined as a function :math:`\eta(z)`, such that
        :math:`y=\eta\left(N(A(x))\right)`. By default, the sensor_model is set to the identity :math:`\eta(z)=z`.
    :param int max_iter: If the operator does not have a closed form pseudoinverse, the conjugate gradient algorithm
        is used for computing it, and this parameter fixes the maximum number of conjugate gradient iterations.
    :param float tol: If the operator does not have a closed form pseudoinverse, a least squares algorithm
        is used for computing it, and this parameter fixes the relative tolerance of the least squares algorithm.
    :param str solver: least squares solver to use. Choose between `'CG'`, `'lsqr'`, `'BiCGStab'` and `'minres'`. See :func:`deepinv.optim.utils.least_squares` for more details.

    |sep|

    :Examples:

        Blur operator with a basic averaging filter applied to a 32x32 black image with
        a single white pixel in the center:

        >>> from deepinv.physics.blur import Blur, Downsampling
        >>> x = torch.zeros((1, 1, 32, 32)) # Define black image of size 32x32
        >>> x[:, :, 16, 16] = 1 # Define one white pixel in the middle
        >>> w = torch.ones((1, 1, 3, 3)) / 9 # Basic 3x3 averaging filter
        >>> physics = Blur(filter=w)
        >>> y = physics(x)

        Linear operators can also be stacked. The measurements produced by the resulting
        model are :class:`deepinv.utils.TensorList` objects, where each entry corresponds to the
        measurements of the corresponding operator (see :ref:`physics_combining` for more information):

        >>> physics1 = Blur(filter=w)
        >>> physics2 = Downsampling(img_size=((1, 32, 32)), filter="gaussian", factor=4)
        >>> physics = physics1.stack(physics2)
        >>> y = physics(x)

        Linear operators can also be composed by multiplying them:

        >>> physics = physics1 * physics2
        >>> y = physics(x)

        Linear operators also come with an adjoint, a pseudoinverse, and proximal operators in a given norm:

        >>> from deepinv.loss.metric import PSNR
        >>> physics = Blur(filter=w, padding='circular')
        >>> y = physics(x) # Compute measurements
        >>> x_dagger = physics.A_dagger(y) # Compute linear pseudoinverse
        >>> x_prox = physics.prox_l2(torch.zeros_like(x), y, 1.) # Compute prox at x=0
        >>> PSNR()(x, x_prox) > PSNR()(x, y) # Should be closer to the original
        tensor([True])

        The adjoint can be generated automatically using the :func:`deepinv.physics.adjoint_function` method
        which relies on automatic differentiation, at the cost of a few extra computations per adjoint call:

        >>> from deepinv.physics import LinearPhysics, adjoint_function
        >>> A = lambda x: torch.roll(x, shifts=(1,1), dims=(2,3)) # Shift image by one pixel
        >>> physics = LinearPhysics(A=A, A_adjoint=adjoint_function(A, (4, 1, 5, 5)))
        >>> x = torch.randn((4, 1, 5, 5))
        >>> y = physics(x)
        >>> torch.allclose(physics.A_adjoint(y), x) # We have A^T(A(x)) = x
        True

    """

    def __init__(
        self,
        A=lambda x, **kwargs: x,
<<<<<<< HEAD
        A_adjoint=lambda x, **kwargs: x,
=======
        A_adjoint=None,
        img_size=None,
>>>>>>> 0ea8c839
        noise_model=ZeroNoise(),
        sensor_model=lambda x: x,
        max_iter=50,
        tol=1e-4,
        solver="lsqr",
        **kwargs,
    ):
        super().__init__(
            A=A,
            noise_model=noise_model,
            sensor_model=sensor_model,
            max_iter=max_iter,
            solver=solver,
            tol=tol,
            **kwargs,
        )
        self.A_adj = A_adjoint
        self.img_size = img_size

    def A_adjoint(self, y, **kwargs):
        r"""
        Computes transpose of the forward operator :math:`\tilde{x} = A^{\top}y`.
        If :math:`A` is linear, it should be the exact transpose of the forward matrix.

        .. note::

            If the problem is non-linear, there is not a well-defined transpose operation,
            but defining one can be useful for some reconstruction networks, such as :class:`deepinv.models.ArtifactRemoval`.

        :param torch.Tensor y: measurements.
        :param None, torch.Tensor params: optional additional parameters for the adjoint operator.
        :return: (:class:`torch.Tensor`) linear reconstruction :math:`\tilde{x} = A^{\top}y`.

        """
        if self.A_adj is None:
            if self.img_size is None:
                raise ValueError(
                    "img_size must be set for using the automatic A_adjoint implementation."
                    "Set img_size in the constructor of the LinearPhyics class or pass it as a keyword argument."
                )
            else:
                tensor_size = (y.shape[0],) + self.img_size
            return adjoint_function(self.A, tensor_size, device=y.device)(y, **kwargs)
        else:
            return self.A_adj(y, **kwargs)

    def A_vjp(self, x, v):
        r"""
        Computes the product between a vector :math:`v` and the Jacobian of the forward operator :math:`A` evaluated at :math:`x`, defined as:

        .. math::

            A_{vjp}(x, v) = \left. \frac{\partial A}{\partial x}  \right|_x^\top  v = \conj{A} v.

        :param torch.Tensor x: signal/image.
        :param torch.Tensor v: vector.
        :return: (:class:`torch.Tensor`) the VJP product between :math:`v` and the Jacobian.
        """
        return self.A_adjoint(v)

    def A_A_adjoint(self, y, **kwargs):
        r"""
        A helper function that computes :math:`A A^{\top}y`.

        This function can speed up computation when :math:`A A^{\top}` is available in closed form.
        Otherwise it just calls :func:`deepinv.physics.Physics.A` and :func:`deepinv.physics.LinearPhysics.A_adjoint`.

        :param torch.Tensor y: measurement.
        :return: (:class:`torch.Tensor`) the product :math:`AA^{\top}y`.
        """
        return self.A(self.A_adjoint(y, **kwargs), **kwargs)

    def A_adjoint_A(self, x, **kwargs):
        r"""
        A helper function that computes :math:`A^{\top}Ax`.

        This function can speed up computation when :math:`A^{\top}A` is available in closed form.
        Otherwise it just cals :func:`deepinv.physics.Physics.A` and :func:`deepinv.physics.LinearPhysics.A_adjoint`.

        :param torch.Tensor x: signal/image.
        :return: (:class:`torch.Tensor`) the product :math:`A^{\top}Ax`.
        """
        return self.A_adjoint(self.A(x, **kwargs), **kwargs)

    def __mul__(self, other):
        r"""
        Concatenates two linear forward operators :math:`A = A_1 \circ A_2` via the * operation

        The resulting linear operator keeps the noise and sensor models of :math:`A_1`.

        :param deepinv.physics.LinearPhysics other: Physics operator :math:`A_2`
        :return: (:class:`deepinv.physics.LinearPhysics`) concatenated operator

        """
        return compose(other, self, max_iter=self.max_iter, tol=self.tol)

    def stack(self, other):
        r"""
        Stacks forward operators :math:`A = \begin{bmatrix} A_1 \\ A_2 \end{bmatrix}`.

        The measurements produced by the resulting model are :class:`deepinv.utils.TensorList` objects, where
        each entry corresponds to the measurements of the corresponding operator.

        .. note::

            When using the ``stack`` operator between two noise objects, the operation will retain only the second
            noise.

        See :ref:`physics_combining` for more information.

        :param deepinv.physics.Physics other: Physics operator :math:`A_2`
        :return: (:class:`deepinv.physics.StackedPhysics`) stacked operator

        """
        return stack(self, other)

    def compute_norm(self, x0, max_iter=100, tol=1e-3, verbose=True, **kwargs):
        r"""
        Computes the spectral :math:`\ell_2` norm (Lipschitz constant) of the operator

        :math:`A^{\top}A`, i.e., :math:`\|A^{\top}A\|`.

        using the `power method <https://en.wikipedia.org/wiki/Power_iteration>`_.

        :param torch.Tensor x0: initialisation point of the algorithm
        :param int max_iter: maximum number of iterations
        :param float tol: relative variation criterion for convergence
        :param bool verbose: print information

        :returns z: (float) spectral norm of :math:`\conj{A} A`, i.e., :math:`\|\conj{A} A\|`.
        """
        x = torch.randn_like(x0)
        x /= torch.norm(x)
        zold = torch.zeros_like(x)
        for it in range(max_iter):
            y = self.A(x, **kwargs)
            y = self.A_adjoint(y, **kwargs)
            z = torch.matmul(x.conj().reshape(-1), y.reshape(-1)) / torch.norm(x) ** 2

            rel_var = torch.norm(z - zold)
            if rel_var < tol and verbose:
                print(
                    f"Power iteration converged at iteration {it}, value={z.item():.2f}"
                )
                break
            zold = z
            x = y / torch.norm(y)

        return z.real

    def adjointness_test(self, u, **kwargs):
        r"""
        Numerically check that :math:`A^{\top}` is indeed the adjoint of :math:`A`.

        :param torch.Tensor u: initialisation point of the adjointness test method

        :return: (float) a quantity that should be theoretically 0. In practice, it should be of the order of the chosen dtype precision (i.e. single or double).

        """
        u_in = u  # .type(self.dtype)
        Au = self.A(u_in, **kwargs)

        if isinstance(Au, tuple) or isinstance(Au, list):
            V = [randn_like(au) for au in Au]
            Atv = self.A_adjoint(V, **kwargs)
            s1 = 0
            for au, v in zip(Au, V, strict=True):
                s1 += (v.conj() * au).flatten().sum()

        else:
            v = randn_like(Au)
            Atv = self.A_adjoint(v, **kwargs)

            s1 = (v.conj() * Au).flatten().sum()

        s2 = (Atv * u_in.conj()).flatten().sum()

        return s1.conj() - s2

    def condition_number(self, x, max_iter=500, tol=1e-6, verbose=False, **kwargs):
        r"""
        Computes an approximation of the condition number of the linear operator :math:`A`.

        Uses the LSQR algorithm, see :func:`deepinv.optim.utils.lsqr` for more details.

        :param torch.Tensor x: Any input tensor (e.g. random)
        :param int max_iter: maximum number of iterations
        :param float tol: relative variation criterion for convergence
        :param bool verbose: print information
        :return: (:class:`torch.Tensor`) condition number of the operator
        """
        y = self.A(x, **kwargs)
        _, cond = lsqr(
            self.A,
            self.A_adjoint,
            y,
            max_iter=max_iter,
            verbose=verbose,
            tol=tol,
            parallel_dim=None,
            **kwargs,
        )

        return cond

    def prox_l2(
        self, z, y, gamma, solver="CG", max_iter=None, tol=None, verbose=False, **kwargs
    ):
        r"""
        Computes proximal operator of :math:`f(x) = \frac{1}{2}\|Ax-y\|^2`, i.e.,

        .. math::

            \underset{x}{\arg\min} \; \frac{\gamma}{2}\|Ax-y\|^2 + \frac{1}{2}\|x-z\|^2

        :param torch.Tensor y: measurements tensor
        :param torch.Tensor z: signal tensor
        :param float gamma: hyperparameter of the proximal operator
        :return: (:class:`torch.Tensor`) estimated signal tensor

        """
        if max_iter is not None:
            self.max_iter = max_iter
        if tol is not None:
            self.tol = tol
        if solver is not None:
            self.solver = solver

        return least_squares(
            self.A,
            self.A_adjoint,
            y,
            solver=solver,
            gamma=gamma,
            verbose=verbose,
            init=z,
            z=z,
            parallel_dim=[0],
            ATA=self.A_adjoint_A,
            AAT=self.A_A_adjoint,
            max_iter=self.max_iter,
            tol=self.tol,
            **kwargs,
        )

    def A_dagger(
        self, y, solver="CG", max_iter=None, tol=None, verbose=False, **kwargs
    ):
        r"""
        Computes the solution in :math:`x` to :math:`y = Ax` using a least squares solver.

        This function can be overwritten by a more efficient pseudoinverse in cases where closed form formulas exist.

        :param torch.Tensor y: a measurement :math:`y` to reconstruct via the pseudoinverse.
        :param str solver: least squares solver to use. Choose between 'CG', 'lsqr' and 'BiCGStab'. See :func:`deepinv.optim.utils.least_squares` for more details.
        :return: (:class:`torch.Tensor`) The reconstructed image :math:`x`.

        """
        if max_iter is not None:
            self.max_iter = max_iter
        if tol is not None:
            self.tol = tol
        if solver is not None:
            self.solver = solver

        return least_squares(
            self.A,
            self.A_adjoint,
            y,
            parallel_dim=[0],
            AAT=self.A_A_adjoint,
            verbose=verbose,
            ATA=self.A_adjoint_A,
            max_iter=self.max_iter,
            tol=self.tol,
            solver=self.solver,
            **kwargs,
        )


class ComposedPhysics(Physics):
    r"""
    Composes multiple physics operators into a single operator.

    The measurements produced by the resulting model are defined as

    .. math::

        \noise{\forw{x}} = N_k(A_k(\dots A_2(A_1(x))))

    where :math:`A_i(\cdot)` is the ith physics operator and :math:`N_k(\cdot)` is the noise of the last operator.

    :param list[deepinv.physics.Physics] *physics: list of physics to compose.
    """

    def __init__(self, *physics: Physics, device=None, **kwargs):
        super().__init__()

        self.physics_list = nn.ModuleList([])
        for physics_item in physics:
            self.physics_list.extend(
                [physics_item]
                if not isinstance(physics_item, ComposedPhysics)
                else physics_item.physics_list
            )
        self.noise_model = physics[-1].noise_model
        self.sensor_model = physics[-1].sensor_model
        self.to(device)

    def A(self, x: Tensor, **kwargs) -> Tensor:
        r"""
        Computes forward of composed operator

        .. math::

            y = A_k(\dots(A_1(x)))

        :param torch.Tensor x: signal/image
        :return: measurements
        """
        for physics in self.physics_list:
            x = physics.A(x, **kwargs)
        return x

    def update_parameters(self, **kwargs):
        r"""
        Updates the parameters of each operator in the composed operator.

        :param dict kwargs: dictionary of parameters to update.
        """
        for physics in self.physics_list:
            physics.update_parameters(**kwargs)

    def __str__(self):
        return (
            "ComposedPhysics("
            + "\n".join([f"{p}" for p in reversed(self.physics_list)])
            + ")"
        )

    def __repr__(self):
        return self.__str__()

    def __getitem__(self, item):
        r"""
        Returns the physics operator at index `item`.

        :param int item: index of the physics operator
        """
        return self.physics_list[item]


class ComposedLinearPhysics(ComposedPhysics, LinearPhysics):
    r"""
    Composes multiple linear physics operators into a single operator.

    The measurements produced by the resulting model are defined as

    .. math::

        \noise{\forw{x}} = N_k(A_k \dots A_2(A_1(x)))

    where :math:`A_i(\cdot)` is the i-th physics operator and :math:`N_k(\cdot)` is the noise of the last operator.

    :param list[deepinv.physics.Physics] *physics: list of physics operators to compose.
    """

    def __init__(self, *physics: Physics, **kwargs):
        super().__init__(*physics, **kwargs)

    def A_adjoint(self, y: Tensor, **kwargs) -> Tensor:
        r"""
        Computes adjoint of composed operator

        .. math::

            x = A_1^{\top} A_2^{\top} \dots A_k^{\top} y

        :param torch.Tensor y: measurements
        :return: signal/image
        """
        for physics in reversed(self.physics_list):
            y = physics.A_adjoint(y, **kwargs)
        return y


def compose(*physics: Union[Physics, LinearPhysics], **kwargs):
    r"""
    Composes multiple forward operators :math:`A = A_1\circ A_2\circ \dots \circ A_n`.

    The measurements produced by the resulting model are :class:`deepinv.utils.TensorList` objects, where
    each entry corresponds to the measurements of the corresponding operator.

    :param deepinv.physics.Physics physics: Physics operators :math:`A_i` to be composed.
    """
    if any(isinstance(phys, DecomposablePhysics) for phys in physics):
        warnings.warn(
            "At least one input physics is a DecomposablePhysics, but resulting physics will not be decomposable. `A_dagger` and `prox_l2` will fall back to approximate methods, which may impact performance."
        )

    if all(isinstance(phys, LinearPhysics) for phys in physics):
        return ComposedLinearPhysics(*physics, **kwargs)
    else:
        return ComposedPhysics(*physics, **kwargs)


class DecomposablePhysics(LinearPhysics):
    r"""
    Parent class for linear operators with SVD decomposition.

    The singular value decomposition is expressed as

    .. math::

        A = U\text{diag}(s)V^{\top} \in \mathbb{R}^{m\times n}

    where :math:`U\in\mathbb{C}^{n\times n}` and :math:`V\in\mathbb{C}^{m\times m}`
    are orthonormal linear transformations and :math:`s\in\mathbb{R}_{+}^{n}` are the singular values.

    :param None | Callable U: orthonormal transformation. If `None` (default), it is set to the identity function.
    :param None | Callable V_adjoint: transpose of V. If `None` (default), it is set to the identity function.
    :param tuple img_size: (optional, only required if V and/or U_adjoint are not provided) size of the signal/image `x`, e.g. `(C, ...)` where `C` is the number of channels and `...` are the spatial dimensions,
        used for the automatic adjoint computation.
    :param None | Callable U_adjoint: transpose of U. If `None` (default), it is computed automatically using :func:`deepinv.physics.adjoint_function`
        from the `U` function and the `img_size` parameter.
        This automatic adjoint is computed using automatic differentiation, which is slower than a closed form adjoint, and can
        have a larger memory footprint. If you want to use the automatic adjoint, you should set the `img_size` parameter.
    :param None | Callable V: If `None` (default), it is computed automatically using :func:`deepinv.physics.adjoint_function`
        from the `V_adjoint` function and the `img_size` parameter.
        This automatic adjoint is computed using automatic differentiation, which is slower than a closed form adjoint, and can
        have a larger memory footprint. If you want to use the automatic adjoint, you should set the `img_size` parameter.
    :param torch.nn.parameter.Parameter, float params: Singular values of the transform

    |sep|

    :Examples:

        Recreation of the Inpainting operator using the DecomposablePhysics class:

        >>> from deepinv.physics import DecomposablePhysics
        >>> seed = torch.manual_seed(0)  # Random seed for reproducibility
        >>> img_size = (1, 1, 3, 3)  # Input size
        >>> mask = torch.tensor([[1, 0, 1], [1, 0, 1], [1, 0, 1]])  # Binary mask
        >>> U = lambda x: x  # U is the identity operation
        >>> U_adjoint = lambda x: x  # U_adjoint is the identity operation
        >>> V = lambda x: x  # V is the identity operation
        >>> V_adjoint = lambda x: x  # V_adjoint is the identity operation
        >>> mask_svd = mask.float().unsqueeze(0).unsqueeze(0)  # Convert the mask to torch.Tensor and adjust its dimensions
        >>> physics = DecomposablePhysics(U=U, U_adjoint=U_adjoint, V=V, V_adjoint=V_adjoint, mask=mask_svd)

        Apply the operator to a random tensor:

        >>> x = torch.randn(img_size)
        >>> with torch.no_grad():
        ...     physics.A(x)  # Apply the masking
        tensor([[[[ 1.5410, -0.0000, -2.1788],
                  [ 0.5684, -0.0000, -1.3986],
                  [ 0.4033,  0.0000, -0.7193]]]])

    """

    def __init__(
        self,
        U=None,
        V_adjoint=None,
        img_size=None,
        U_adjoint=None,
        V=None,
        mask=1.0,
        **kwargs,
    ):
        super().__init__(**kwargs)

        assert not (
            U is None and not (U_adjoint is None)
        ), "U must be provided if U_adjoint is provided."
        assert not (
            V_adjoint is None and not (V is None)
        ), "V_adjoint must be provided if V is provided."

        # set to identity if not provided
        self._V_adjoint = (lambda x: x) if V_adjoint is None else V_adjoint
        self._U = (lambda x: x) if U is None else U

        # if U is the identity, we set U_adjoint as the identity as well
        self._U_adjoint = (lambda x: x) if U is None else U_adjoint

        # if V_adjoint is the identity, we set V as the identity as well
        self._V = (lambda x: x) if V_adjoint is None else V

        mask = torch.tensor(mask) if not isinstance(mask, torch.Tensor) else mask
        self.img_size = img_size
        self.register_buffer("mask", mask)

    def A(self, x, mask=None, **kwargs) -> Tensor:
        r"""
        Applies the forward operator :math:`y = A(x)`.

        If a mask/singular values is provided, it is used to apply the forward operator,
        and also stored as the current mask/singular values.

        :param torch.Tensor x: input tensor
        :param torch.nn.parameter.Parameter, float mask: singular values.
        :return: output tensor

        """

        self.update_parameters(mask=mask, **kwargs)

        return self.U(self.mask * self.V_adjoint(x))

    def A_adjoint(self, y, mask=None, **kwargs) -> Tensor:
        r"""
        Computes the adjoint of the forward operator :math:`\tilde{x} = A^{\top}y`.

        If a mask/singular values is provided, it is used to apply the adjoint operator,
        and also stored as the current mask/singular values.

        :param torch.Tensor y: input tensor
        :param torch.nn.parameter.Parameter, float mask: singular values.
        :return: output tensor
        """

        self.update_parameters(mask=mask, **kwargs)

        if isinstance(self.mask, float):
            mask = self.mask
        else:
            mask = torch.conj(self.mask)

        return self.V(mask * self.U_adjoint(y))

    def A_A_adjoint(self, y, mask=None, **kwargs):
        r"""
        A helper function that computes :math:`A A^{\top}y`.

        Using the SVD decomposition, we have :math:`A A^{\top} = U\text{diag}(s^2)U^{\top}`.

        :param torch.Tensor y: measurement.
        :return: (:class:`torch.Tensor`) the product :math:`AA^{\top}y`.
        """
        self.update_parameters(mask=mask, **kwargs)
        return self.U(self.mask.conj() * self.mask * self.U_adjoint(y))

    def A_adjoint_A(self, x, mask=None, **kwargs):
        r"""
        A helper function that computes :math:`A^{\top} A x`.

        Using the SVD decomposition, we have :math:`A^{\top}A = V\text{diag}(s^2)V^{\top}`.

        :param torch.Tensor x: signal/image.
        :return: (:class:`torch.Tensor`) the product :math:`A^{\top}Ax`.
        """
        self.update_parameters(mask=mask, **kwargs)
        return self.V(self.mask.conj() * self.mask * self.V_adjoint(x))

    def U(self, x):
        r"""
        Applies the :math:`U` operator of the SVD decomposition.

        .. note::

            This method should be overwritten by the user to define its custom `DecomposablePhysics` operator.

        :param torch.Tensor x: input tensor
        """
        return self._U(x)

    def V(self, x, **kwargs):
        r"""
        Applies the :math:`V` operator of the SVD decomposition.

        .. note::

            This method should be overwritten by the user to define its custom `DecomposablePhysics` operator.

        :param torch.Tensor x: input tensor
        """
        if self._V is None:
            if self.img_size is None:
                raise ValueError(
                    "img_size must be set for using the automatic V implementation. "
                    "Set img_size in the constructor of the DecomposablePhysics class or pass it as a keyword argument."
                )
            else:
                tensor_size = (x.shape[0],) + self.img_size
            return adjoint_function(self.V_adjoint, tensor_size, device=x.device)(
                x, **kwargs
            )
        else:
            return self._V(x)

    def U_adjoint(self, x, **kwargs):
        r"""
        Applies the :math:`U^{\top}` operator of the SVD decomposition.

        .. note::

            This method should be overwritten by the user to define its custom `DecomposablePhysics` operator.

        :param torch.Tensor x: input tensor
        """
        if self._U_adjoint is None:
            if self.img_size is None:
                raise ValueError(
                    "img_size must be set for using the automatic U_adjoint implementation. "
                    "Set img_size in the constructor of the DecomposablePhysics class or pass it as a keyword argument."
                )
            else:
                tensor_size = (x.shape[0],) + self.img_size
            return adjoint_function(self.U, tensor_size, device=x.device)(x, **kwargs)
        else:
            return self._U_adjoint(x)

    def V_adjoint(self, x):
        r"""
        Applies the :math:`V^{\top}` operator of the SVD decomposition.

        .. note::

            This method should be overwritten by the user to define its custom `DecomposablePhysics` operator.

        :param torch.Tensor x: input tensor
        """
        return self._V_adjoint(x)

    def prox_l2(self, z, y, gamma, **kwargs):
        r"""
        Computes proximal operator of :math:`f(x)=\frac{\gamma}{2}\|Ax-y\|^2`
        in an efficient manner leveraging the singular vector decomposition.

        :param torch.Tensor, float z: signal tensor
        :param torch.Tensor y: measurements tensor
        :param float gamma: hyperparameter :math:`\gamma` of the proximal operator
        :return: (:class:`torch.Tensor`) estimated signal tensor

        """
        b = self.A_adjoint(y) + 1 / gamma * z
        if isinstance(self.mask, float):
            scaling = self.mask**2 + 1 / gamma
        else:
            if (
                isinstance(gamma, torch.Tensor) and gamma.dim() < self.mask.dim()
            ):  # may be the case when mask is fft related
                gamma = gamma[(...,) + (None,) * (self.mask.dim() - gamma.dim())]
            scaling = torch.conj(self.mask) * self.mask + 1 / gamma
        x = self.V(self.V_adjoint(b) / scaling)
        return x

    def A_dagger(self, y, mask=None, **kwargs):
        r"""
        Computes :math:`A^{\dagger}y = x` in an efficient manner leveraging the singular vector decomposition.

        :param torch.Tensor y: a measurement :math:`y` to reconstruct via the pseudoinverse.
        :return: (:class:`torch.Tensor`) The reconstructed image :math:`x`.

        """
        self.update_parameters(mask=mask, **kwargs)

        # avoid division by singular value = 0
        if not isinstance(self.mask, float):
            mask = torch.zeros_like(self.mask)
            mask[self.mask > 1e-5] = 1 / self.mask[self.mask > 1e-5]
        else:
            mask = 1 / self.mask

        return self.V(self.U_adjoint(y) * mask)


class Denoising(DecomposablePhysics):
    r"""

    Forward operator for denoising problems.

    The linear operator is just the identity mapping :math:`A(x)=x`

    :param torch.nn.Module noise: noise distribution, e.g., :class:`deepinv.physics.GaussianNoise`, or a user-defined torch.nn.Module.

    |sep|

    :Examples:

        Denoising operator with Gaussian noise with standard deviation 0.1:

        >>> from deepinv.physics import Denoising, GaussianNoise
        >>> seed = torch.manual_seed(0) # Random seed for reproducibility
        >>> x = 0.5*torch.randn(1, 1, 3, 3) # Define random 3x3 image
        >>> physics = Denoising(GaussianNoise(sigma=0.1))
        >>> with torch.no_grad():
        ...     physics(x)
        tensor([[[[ 0.7302, -0.2064, -1.0712],
                  [ 0.1985, -0.4322, -0.8064],
                  [ 0.2139,  0.3624, -0.3223]]]])

    """

    def __init__(self, noise_model=GaussianNoise(sigma=0.1), **kwargs):
        super().__init__(noise_model=noise_model, **kwargs)


def adjoint_function(A, input_size, device="cpu", dtype=torch.float):
    r"""
    Provides the adjoint function of a linear operator :math:`A`, i.e., :math:`A^{\top}`.


    The generated function can be simply called as ``A_adjoint(y)``, for example:

    >>> import torch
    >>> from deepinv.physics.forward import adjoint_function
    >>> A = lambda x: torch.roll(x, shifts=(1,1), dims=(2,3)) # shift image by one pixel
    >>> x = torch.randn((4, 1, 5, 5))
    >>> y = A(x)
    >>> A_adjoint = adjoint_function(A, (4, 1, 5, 5))
    >>> torch.allclose(A_adjoint(y), x) # we have A^T(A(x)) = x
    True


    :param Callable A: linear operator :math:`A`.
    :param tuple input_size: size of the input tensor e.g. (B, C, H, W).
        The first dimension, i.e. batch size, should be equal or lower than the batch size B
        of the input tensor to the adjoint operator.
    :param str device: device where the adjoint operator is computed.
    :return: (Callable) function that computes the adjoint of :math:`A`.

    """
    x = torch.ones(input_size, device=device, dtype=dtype)
    (_, vjpfunc) = torch.func.vjp(A, x)
    batches = x.size()[0]

    # NOTE: In certain cases A(x) can't be automatically differentiated
    # infinitely many times wrt x. In that case, the adjoint of A computed
    # using automatic differentiation might not be automatically differentiable
    # either. We avoid this problem by using the involutive property of the
    # adjoint operator, i.e.,  (A^\top)^\top = A, and we specifically define
    # the adjoint of the adjoint as the original linear operator A. For more
    # details, see https://github.com/deepinv/deepinv/issues/511
    class Adjoint(torch.autograd.Function):
        @staticmethod
        def forward(y):
            if y.size()[0] < batches:
                y2 = torch.zeros(
                    (batches,) + y.shape[1:], device=y.device, dtype=y.dtype
                )
                y2[: y.size()[0], ...] = y
                return vjpfunc(y2)[0][: y.size()[0], ...]
            elif y.size()[0] > batches:
                raise ValueError(
                    "Batch size of A_adjoint input is larger than expected"
                )
            else:
                return vjpfunc(y)[0]

        @staticmethod
        def setup_context(ctx, inputs, outputs):
            pass

        @staticmethod
        def backward(ctx, grad_output):
            return A(grad_output)

    return Adjoint.apply


def stack(*physics: Union[Physics, LinearPhysics]):
    r"""
    Stacks multiple forward operators :math:`A = \begin{bmatrix} A_1(x) \\ A_2(x) \\ \vdots \\ A_n(x) \end{bmatrix}`.

    The measurements produced by the resulting model are :class:`deepinv.utils.TensorList` objects, where
    each entry corresponds to the measurements of the corresponding operator.

    :param deepinv.physics.Physics physics: Physics operators :math:`A_i` to be stacked.
    """
    if all(isinstance(phys, LinearPhysics) for phys in physics):
        return StackedLinearPhysics(physics)
    else:
        return StackedPhysics(physics)


class StackedPhysics(Physics):
    r"""
    Stacks multiple physics operators into a single operator.

    The measurements produced by the resulting model are :class:`deepinv.utils.TensorList` objects, where
    each entry corresponds to the measurements of the corresponding operator.

    See :ref:`physics_combining` for more information.

    :param list[deepinv.physics.Physics] physics_list: list of physics operators to stack.
    """

    def __init__(self, physics_list: list[Physics], **kwargs):
        super(StackedPhysics, self).__init__()

        self.physics_list = []
        for physics in physics_list:
            self.physics_list.extend(
                [physics]
                if not isinstance(physics, StackedPhysics)
                else physics.physics_list
            )

    def A(self, x: Tensor, **kwargs) -> TensorList:
        r"""
        Computes forward of stacked operator

        .. math::

            y = \begin{bmatrix} A_1(x) \\ A_2(x) \\ \vdots \\ A_n(x) \end{bmatrix}

        :param torch.Tensor x: signal/image
        :return: measurements
        """
        return TensorList([physics.A(x, **kwargs) for physics in self.physics_list])

    def __str__(self):
        return "StackedPhysics(" + "\n".join([f"{p}" for p in self.physics_list]) + ")"

    def __repr__(self):
        return self.__str__()

    def __getitem__(self, item):
        r"""
        Returns the physics operator at index `item`.

        :param int item: index of the physics operator
        """
        return self.physics_list[item]

    def sensor(self, y: TensorList, **kwargs) -> TensorList:
        r"""
        Applies sensor non-linearities to the measurements per physics operator
        in the stacked operator.

        :param deepinv.utils.TensorList y: measurements
        :return: measurements
        """
        for i, physics in enumerate(self.physics_list):
            y[i] = physics.sensor(y[i], **kwargs)
        return y

    def __len__(self):
        r"""
        Returns the number of physics operators in the stacked operator

        """
        return len(self.physics_list)

    def noise(self, y: TensorList, **kwargs) -> TensorList:
        r"""
        Applies noise to the measurements per physics operator in the stacked operator.

        :param deepinv.utils.TensorList y: measurements
        :return: noisy measurements
        """
        for i, physics in enumerate(self.physics_list):
            y[i] = physics.noise(y[i], **kwargs)
        return y

    def set_noise_model(self, noise_model, item=0):
        r"""
        Sets the noise model for the physics operator at index `item`.

        :param Callable, deepinv.physics.NoiseModel noise_model: noise model for the physics operator.
        :param int item: index of the physics operator
        """
        self.physics_list[item].set_noise_model(noise_model)

    def update_parameters(self, **kwargs):
        r"""
        Updates the parameters of the stacked operator.

        :param dict kwargs: dictionary of parameters to update.
        """
        for physics in self.physics_list:
            physics.update_parameters(**kwargs)


class StackedLinearPhysics(StackedPhysics, LinearPhysics):
    r"""
    Stacks multiple linear physics operators into a single operator.

    The measurements produced by the resulting model are :class:`deepinv.utils.TensorList` objects, where
    each entry corresponds to the measurements of the corresponding operator.

    See :ref:`physics_combining` for more information.

    :param list[deepinv.physics.Physics] physics_list: list of physics operators to stack.
    :param str reduction: how to combine tensorlist outputs of adjoint operators into single
        adjoint output. Choose between ``sum``, ``mean`` or ``None``.
    """

    def __init__(self, physics_list, reduction="sum", **kwargs):
        super(StackedLinearPhysics, self).__init__(physics_list, **kwargs)
        if reduction == "sum":
            self.reduction = sum
        elif reduction == "mean":
            self.reduction = lambda x: sum(x) / len(x)
        elif reduction in ("none", None):
            self.reduction = lambda x: x
        else:
            raise ValueError("reduction must be either sum, mean or none.")

    def A_adjoint(self, y: TensorList, **kwargs) -> torch.Tensor:
        r"""
        Computes the adjoint of the stacked operator, defined as

        .. math::

            A^{\top}y = \sum_{i=1}^{n} A_i^{\top}y_i.

        :param deepinv.utils.TensorList y: measurements
        """
        return self.reduction(
            [
                physics.A_adjoint(y[i], **kwargs)
                for i, physics in enumerate(self.physics_list)
            ]
        )<|MERGE_RESOLUTION|>--- conflicted
+++ resolved
@@ -408,12 +408,8 @@
     def __init__(
         self,
         A=lambda x, **kwargs: x,
-<<<<<<< HEAD
-        A_adjoint=lambda x, **kwargs: x,
-=======
         A_adjoint=None,
         img_size=None,
->>>>>>> 0ea8c839
         noise_model=ZeroNoise(),
         sensor_model=lambda x: x,
         max_iter=50,
