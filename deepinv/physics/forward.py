--- conflicted
+++ resolved
@@ -60,7 +60,7 @@
         The resulting operator keeps the noise and sensor models of :math:`A_1`.
 
         :param deepinv.physics.Physics other: Physics operator :math:`A_2`
-        :return: (deepinv.physics.Physics) concatenated operator
+        :return: (:class:`deepinv.physics.Physics`) concatenated operator
 
         """
         A = lambda x: self.A(other.A(x))  # (A' = A_1 A_2)
@@ -558,12 +558,6 @@
         :return: (:class:`torch.Tensor`) estimated signal tensor
 
         """
-<<<<<<< HEAD
-        b = self.A_adjoint(y, **kwargs) + 1 / gamma * z
-        H = lambda x: self.A_adjoint_A(x, **kwargs) + 1 / gamma * x
-        x = conjugate_gradient(H, b, self.max_iter, self.tol, **kwargs)
-        return x
-=======
         if max_iter is not None:
             self.max_iter = max_iter
         if tol is not None:
@@ -587,7 +581,6 @@
             tol=self.tol,
             **kwargs,
         )
->>>>>>> 568e51f2
 
     def A_dagger(
         self, y, solver="CG", max_iter=None, tol=None, verbose=False, **kwargs
