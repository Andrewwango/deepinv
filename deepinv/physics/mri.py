import numpy as np
import torch
import torch.fft
from torch import Tensor
from typing import List, Optional, Union
import warnings
from deepinv.physics.forward import DecomposablePhysics


class MRI(DecomposablePhysics):
    r"""
    Single-coil accelerated magnetic resonance imaging.

    The linear operator operates in 2D slices and is defined as

    .. math::

        y = SFx

    where :math:`S` applies a mask (subsampling operator), and :math:`F` is the 2D discrete Fourier Transform.
    This operator has a simple singular value decomposition, so it inherits the structure of
    :meth:`deepinv.physics.DecomposablePhysics` and thus have a fast pseudo-inverse and prox operators.

    The complex images :math:`x` and measurements :math:`y` should be of size (B, 2, H, W) where the first channel corresponds to the real part
    and the second channel corresponds to the imaginary part.

    A fixed mask can be set at initialisation, or a new mask can be set either at forward (using ``physics(x, mask=mask)``) or using ``update_parameters``.

    :param torch.Tensor mask: binary mask, where 1s represent sampling locations, and 0s otherwise.
        The mask size can either be (H,W), (C,H,W), or (B,C,H,W) where H, W are the image height and width, C is channels (typically 2) and B is batch size.
<<<<<<< HEAD
    :param tuple img_size: if mask not specified, blank mask of ones is created using img_size, where img_size can be of any shape specified above.
=======
>>>>>>> 71257c67
    :param torch.device device: cpu or gpu.

    |sep|

    :Examples:

        Single-coil accelerated MRI operator with subsampling mask:

        >>> from deepinv.physics import MRI
        >>> seed = torch.manual_seed(0) # Random seed for reproducibility
        >>> x = torch.randn(1, 2, 2, 2) # Define random 2x2 image
        >>> mask = 1 - torch.eye(2) # Define subsampling mask
        >>> physics = MRI(mask=mask) # Define mask at initialisation
        >>> physics(x)
        tensor([[[[ 0.0000, -1.4290],
                  [ 0.4564, -0.0000]],
        <BLANKLINE>
                 [[ 0.0000,  1.8622],
                  [ 0.0603, -0.0000]]]])
        >>> physics = MRI(img_size=x.shape) # No subsampling
        >>> physics(x)
        tensor([[[[ 2.2908, -1.4290],
                  [ 0.4564, -0.1814]],
        <BLANKLINE>
                 [[ 0.3744,  1.8622],
                  [ 0.0603, -0.6209]]]])
        >>> physics.update_parameters(mask=mask) # Update mask on the fly
        >>> physics(x)
        tensor([[[[ 0.0000, -1.4290],
                  [ 0.4564, -0.0000]],
        <BLANKLINE>
                 [[ 0.0000,  1.8622],
                  [ 0.0603, -0.0000]]]])
<<<<<<< HEAD
=======

>>>>>>> 71257c67

    """

    def __init__(
        self,
        mask: Optional[Tensor] = None,
        img_size: Optional[tuple] = (320, 320),
        device="cpu",
        **kwargs,
    ):
        super().__init__(**kwargs)
        self.device = device
        self.img_size = img_size

        if mask is None:
            mask = torch.ones(*img_size)
<<<<<<< HEAD

        self.update_parameters(mask=mask.to(self.device))

=======

        self.update_parameters(mask=mask.to(self.device))

>>>>>>> 71257c67
    def V_adjoint(self, x: Tensor) -> Tensor:  # (B, 2, H, W) -> (B, H, W, 2)
        y = fft2c_new(x.permute(0, 2, 3, 1)).permute(0, 3, 1, 2)
        return y

    def U(self, x: Tensor) -> Tensor:
        if not torch.all((self.mask == 0) | (self.mask == 1)):
            warnings.warn("The mask must have values 0 or 1")

        if x.size(0) != self.mask.size(0) and self.mask.size(0) != 1:
            raise ValueError(
                "The batch size of the mask and the input should be the same or the mask batch size must be 1."
            )
        return x * self.mask
<<<<<<< HEAD

    def U_adjoint(self, x: Tensor) -> Tensor:
        return self.U(x)

=======

    def U_adjoint(self, x: Tensor) -> Tensor:
        return self.U(x)

>>>>>>> 71257c67
    def V(self, x: Tensor) -> Tensor:  # (B, 2, H, W) -> (B, H, W, 2)
        x = x.permute(0, 2, 3, 1)
        return ifft2c_new(x).permute(0, 3, 1, 2)

    def update_parameters(self, mask=None, check_mask=True, **kwargs):
        return super().update_parameters(
            mask=self.check_mask(mask=mask) if check_mask else mask, **kwargs
        )

    def check_mask(self, mask: Tensor = None) -> None:
        r"""
        Updates MRI mask and verifies mask shape to be B,C,H,W.

        :param torch.nn.Parameter, float MRI subsampling mask.
        """
        if mask is not None:
            mask = mask.to(self.device)

            while len(mask.shape) < 4:  # to B,C,H,W
                mask = mask.unsqueeze(0)

            if mask.shape[1] == 1:  # make complex if real
                mask = torch.cat([mask, mask], dim=1)

        return mask


class DynamicMRI(MRI):
    r"""
    Single-coil accelerated dynamic magnetic resonance imaging.

    The linear operator operates in 2D+t videos and is defined as

    .. math::

        y_t = S_t Fx_t

    where :math:`S` applies a time-varying mask, and :math:`F` is the 2D discrete Fourier Transform.
    This operator has a simple singular value decomposition, so it inherits the structure of
    :meth:`deepinv.physics.DecomposablePhysics` and thus have a fast pseudo-inverse and prox operators.

    The complex images :math:`x` and measurements :math:`y` should be of size (B, 2, H, W) where the first channel corresponds to the real part
    and the second channel corresponds to the imaginary part.

    A fixed mask can be set at initialisation, or a new mask can be set either at forward (using ``physics(x, mask=mask)``) or using ``update_parameters``.

    :param torch.Tensor mask: binary mask, where 1s represent sampling locations, and 0s otherwise.
        The mask size can either be (H,W), (T,H,W), (C,T,H,W) or (B,C,T,H,W) where H, W are the image height and width, T is time-steps, C is channels (typically 2) and B is batch size.
<<<<<<< HEAD
    :param tuple img_size: if mask not specified, blank mask of ones is created using img_size, where img_size can be of any shape specified above.
=======
>>>>>>> 71257c67
    :param torch.device device: cpu or gpu.

    |sep|

    :Examples:

        Single-coil accelerated 2D+t MRI operator:

        >>> from deepinv.physics import DynamicMRI
        >>> seed = torch.manual_seed(0) # Random seed for reproducibility
        >>> x = torch.randn(1, 2, 2, 2, 2) # Define random video of shape (B,C,T,H,W)
        >>> mask = torch.rand_like(x) > 0.75 # Define random 4x subsampling mask
        >>> physics = DynamicMRI(mask=mask) # Physics with given mask
        >>> physics.update_parameters(mask=mask) # Alternatively set mask on-the-fly
        >>> physics(x)
        tensor([[[[[-0.0000,  0.7969],
                   [-0.0000, -0.0000]],
        <BLANKLINE>
                  [[-0.0000, -1.9860],
                   [-0.0000, -0.4453]]],
        <BLANKLINE>
        <BLANKLINE>
                 [[[ 0.0000,  0.0000],
                   [-0.8137, -0.0000]],
        <BLANKLINE>
                  [[-0.0000, -0.0000],
                   [-0.0000,  1.1135]]]]])

    """

    def flatten(self, a: Tensor) -> Tensor:
        B, C, T, H, W = a.shape
        return a.permute(0, 2, 1, 3, 4).reshape(B * T, C, H, W)

    def unflatten(self, a: Tensor, batch_size=1) -> Tensor:
        BT, C, H, W = a.shape
        return a.reshape(batch_size, BT // batch_size, C, H, W).permute(0, 2, 1, 3, 4)

    def A(self, x: Tensor, mask: Tensor = None, **kwargs) -> Tensor:
        mask = self.check_mask(self.mask if mask is None else mask)

        mask_flatten = self.flatten(mask.expand(*x.shape)).to(x.device)
        y = self.unflatten(
            super().A(self.flatten(x), mask_flatten, check_mask=False),
            batch_size=x.shape[0],
        )

        self.update_parameters(mask=mask, **kwargs)
        return y

    def A_adjoint(self, y: Tensor, mask: Tensor = None, **kwargs) -> Tensor:
        mask = self.check_mask(self.mask if mask is None else mask)

        mask_flatten = self.flatten(mask.expand(*y.shape)).to(y.device)
        x = self.unflatten(
            super().A_adjoint(self.flatten(y), mask=mask_flatten, check_mask=False),
            batch_size=y.shape[0],
        )

        self.update_parameters(mask=mask, **kwargs)
        return x

    def A_dagger(self, y: Tensor, mask: Tensor = None, **kwargs) -> Tensor:
        return self.A_adjoint(y, mask=mask, **kwargs)

    def check_mask(
        self,
        mask: torch.Tensor = None,
    ) -> None:
        r"""
        Updates MRI mask and verifies mask shape to be B,C,T,H,W.

        :param torch.nn.Parameter, float MRI subsampling mask.
        """
        while mask is not None and len(mask.shape) < 5:  # to B,C,T,H,W
            mask = mask.unsqueeze(0)

        return super().check_mask(mask=mask)


#
# reference: https://github.com/facebookresearch/fastMRI/blob/main/fastmri/fftc.py
def fft2c_new(data: torch.Tensor, norm: str = "ortho") -> torch.Tensor:
    r"""
    Apply centered 2 dimensional Fast Fourier Transform.
    :param torch.Tensor data: Complex valued input data containing at least 3 dimensions:
        dimensions -2 & -1 are spatial dimensions and dimension -3 has size
        2. All other dimensions are assumed to be batch dimensions.
    :param bool norm: Normalization mode. See ``torch.fft.fft``.
    :return: (torch.tensor) the FFT of the input.
    """
    if not data.shape[-1] == 2:
        raise ValueError("Tensor does not have separate complex dim.")

    data = ifftshift(data, dim=[-3, -2])
    data = torch.view_as_real(
        torch.fft.fftn(  # type: ignore
            torch.view_as_complex(data), dim=(-2, -1), norm=norm
        )
    )
    data = fftshift(data, dim=[-3, -2])

    return data


def ifft2c_new(data: torch.Tensor, norm: str = "ortho") -> torch.Tensor:
    """
    Apply centered 2-dimensional Inverse Fast Fourier Transform.
    Args:
        data: Complex valued input data containing at least 3 dimensions:
            dimensions -2 & -1 are spatial dimensions and dimension -3 has size
            2. All other dimensions are assumed to be batch dimensions.
        norm: Normalization mode. See ``torch.fft.ifft``.
    Returns:
        The IFFT of the input.
    """
    if not data.shape[-1] == 2:
        raise ValueError("Tensor does not have separate complex dim.")

    data = ifftshift(data, dim=[-3, -2])
    data = torch.view_as_real(
        torch.fft.ifftn(  # type: ignore
            torch.view_as_complex(data), dim=(-2, -1), norm=norm
        )
    )
    data = fftshift(data, dim=[-3, -2])

    return data


# Helper functions
def roll_one_dim(x: torch.Tensor, shift: int, dim: int) -> torch.Tensor:
    """
    Similar to roll but for only one dim.
    Args:
        x: A PyTorch tensor.
        shift: Amount to roll.
        dim: Which dimension to roll.
    Returns:
        Rolled version of x.
    """
    shift = shift % x.size(dim)
    if shift == 0:
        return x

    left = x.narrow(dim, 0, x.size(dim) - shift)
    right = x.narrow(dim, x.size(dim) - shift, shift)

    return torch.cat((right, left), dim=dim)


def roll(x: torch.Tensor, shift: List[int], dim: List[int]) -> torch.Tensor:
    """
    Similar to np.roll but applies to PyTorch Tensors.
    Args:
        x: A PyTorch tensor.
        shift: Amount to roll.
        dim: Which dimension to roll.
    Returns:
        Rolled version of x.
    """
    if len(shift) != len(dim):
        raise ValueError("len(shift) must match len(dim)")

    for s, d in zip(shift, dim):
        x = roll_one_dim(x, s, d)

    return x


def fftshift(x: torch.Tensor, dim: Optional[List[int]] = None) -> torch.Tensor:
    """
    Similar to np.fft.fftshift but applies to PyTorch Tensors
    Args:
        x: A PyTorch tensor.
        dim: Which dimension to fftshift.
    Returns:
        fftshifted version of x.
    """
    if dim is None:
        # this weird code is necessary for toch.jit.script typing
        dim = [0] * (x.dim())
        for i in range(1, x.dim()):
            dim[i] = i

    # also necessary for torch.jit.script
    shift = [0] * len(dim)
    for i, dim_num in enumerate(dim):
        shift[i] = x.shape[dim_num] // 2

    return roll(x, shift, dim)


def ifftshift(x: torch.Tensor, dim: Optional[List[int]] = None) -> torch.Tensor:
    """
    Similar to np.fft.ifftshift but applies to PyTorch Tensors
    Args:
        x: A PyTorch tensor.
        dim: Which dimension to ifftshift.
    Returns:
        ifftshifted version of x.
    """
    if dim is None:
        # this weird code is necessary for toch.jit.script typing
        dim = [0] * (x.dim())
        for i in range(1, x.dim()):
            dim[i] = i

    # also necessary for torch.jit.script
    shift = [0] * len(dim)
    for i, dim_num in enumerate(dim):
        shift[i] = (x.shape[dim_num] + 1) // 2

    return roll(x, shift, dim)


# if __name__ == "__main__":
#     # deepinv test
#     from deepinv.tests.test_physics import (
#         test_operators_norm,
#         test_operators_adjointness,
#         test_pseudo_inverse,
#         device,
#     )
#     import deepinv as dinv
#     from fastmri.data import subsample
#
#     imsize = (25, 32)
#     # Create a mask function
#     mask_func = subsample.RandommaskFunc(center_fractions=[0.08], accelerations=[4])
#     m = mask_func.sample_mask((imsize[1], imsize[0]), offset=None)
#
#     # mask = torch.ones((imsize[0], 1)) * (m[0] + m[1]).permute(1, 0)
#     mask = torch.ones(imsize)
#     mask[mask > 1] = 1
#
#     sigma = 0.1
#     # physics = MRI(mask=mask, device=dinv.device)
#     physics = dinv.physics.Denoising()
#     physics.noise_model = dinv.physics.GaussianNoise(sigma)
#
#     # choose a reconstruction architecture
#     backbone = dinv.models.MedianFilter()
#
#     class denoiser(torch.nn.Module):
#         def __init__(self):
#             super().__init__()
#
#         def forward(self, x, sigma=None):
#             return x
#
#     f = dinv.models.ArtifactRemoval(backbone)
#
#     batch_size = 1
#
#     for tau in np.logspace(-5, 3, 1):
#         x = torch.ones((batch_size, 2) + imsize, device=dinv.device)
#         y = physics(x)
#
#         # choose training losses
#         loss = dinv.loss.SureGaussianLoss(sigma, tau=tau)
#         x_net = f(y, physics)
#         mse = dinv.metric.mse()(physics.A(x), physics.A(x_net))
#         sure = loss(y, x_net, physics, f)
#
#         print(f"tau:{tau:.2e}  mse: {mse:.2e}, sure: {sure:.2e}")
#         rel_error = (sure - mse).abs() / mse
#         print(f"rel_error: {rel_error:.2e}")
#
#     d = physics.A_adjoint(y)
#     dinv.utils.plot([d.sum(1).unsqueeze(1), x.sum(1).unsqueeze(1)])
#
#     print("adjoint test....")
#     test_operators_adjointness(
#         "MRI", (2, 320, 320), dinv.device
#     )  # pass, tensor(0., device='cuda:0')
#     print("norm test....")
#     test_operators_norm("MRI", (2, 320, 320), dinv.device)  # pass
#     print("pinv test....")
#     test_pseudo_inverse("MRI", (2, 320, 320), dinv.device)  # pass
#
#     print("pass all...")<|MERGE_RESOLUTION|>--- conflicted
+++ resolved
@@ -28,10 +28,7 @@
 
     :param torch.Tensor mask: binary mask, where 1s represent sampling locations, and 0s otherwise.
         The mask size can either be (H,W), (C,H,W), or (B,C,H,W) where H, W are the image height and width, C is channels (typically 2) and B is batch size.
-<<<<<<< HEAD
     :param tuple img_size: if mask not specified, blank mask of ones is created using img_size, where img_size can be of any shape specified above.
-=======
->>>>>>> 71257c67
     :param torch.device device: cpu or gpu.
 
     |sep|
@@ -65,10 +62,7 @@
         <BLANKLINE>
                  [[ 0.0000,  1.8622],
                   [ 0.0603, -0.0000]]]])
-<<<<<<< HEAD
-=======
-
->>>>>>> 71257c67
+
 
     """
 
@@ -85,15 +79,9 @@
 
         if mask is None:
             mask = torch.ones(*img_size)
-<<<<<<< HEAD
 
         self.update_parameters(mask=mask.to(self.device))
 
-=======
-
-        self.update_parameters(mask=mask.to(self.device))
-
->>>>>>> 71257c67
     def V_adjoint(self, x: Tensor) -> Tensor:  # (B, 2, H, W) -> (B, H, W, 2)
         y = fft2c_new(x.permute(0, 2, 3, 1)).permute(0, 3, 1, 2)
         return y
@@ -107,17 +95,10 @@
                 "The batch size of the mask and the input should be the same or the mask batch size must be 1."
             )
         return x * self.mask
-<<<<<<< HEAD
 
     def U_adjoint(self, x: Tensor) -> Tensor:
         return self.U(x)
 
-=======
-
-    def U_adjoint(self, x: Tensor) -> Tensor:
-        return self.U(x)
-
->>>>>>> 71257c67
     def V(self, x: Tensor) -> Tensor:  # (B, 2, H, W) -> (B, H, W, 2)
         x = x.permute(0, 2, 3, 1)
         return ifft2c_new(x).permute(0, 3, 1, 2)
@@ -166,10 +147,7 @@
 
     :param torch.Tensor mask: binary mask, where 1s represent sampling locations, and 0s otherwise.
         The mask size can either be (H,W), (T,H,W), (C,T,H,W) or (B,C,T,H,W) where H, W are the image height and width, T is time-steps, C is channels (typically 2) and B is batch size.
-<<<<<<< HEAD
     :param tuple img_size: if mask not specified, blank mask of ones is created using img_size, where img_size can be of any shape specified above.
-=======
->>>>>>> 71257c67
     :param torch.device device: cpu or gpu.
 
     |sep|
