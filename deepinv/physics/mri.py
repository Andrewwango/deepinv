--- conflicted
+++ resolved
@@ -75,11 +75,7 @@
     def im_to_kspace(self, x: Tensor, three_d: bool = False) -> Tensor:
         """Convenience method that wraps fft.
 
-<<<<<<< HEAD
-        :param Tensor x: input image of shape (B,2,...) of real dtype
-=======
         :param torch.Tensor x: input image of shape (B,2,...) of real dtype
->>>>>>> 290365a2
         :param bool three_d: whether MRI data is 3D or not, defaults to False
         :return: Tensor: output measurements of shape (B,2,...) of real dtype
         """
@@ -92,11 +88,7 @@
     def kspace_to_im(self, y: Tensor, three_d: bool = False) -> Tensor:
         """Convenience method that wraps inverse fft.
 
-<<<<<<< HEAD
-        :param Tensor y: input measurements of shape (B,2,...) of real dtype
-=======
         :param torch.Tensor y: input measurements of shape (B,2,...) of real dtype
->>>>>>> 290365a2
         :param bool three_d: whether MRI data is 3D or not, defaults to False
         :return: Tensor: output image of shape (B,2,...) of real dtype
         """
@@ -113,11 +105,7 @@
 
         If ``img_size`` has odd height, then adjust by one pixel to match FastMRI data.
 
-<<<<<<< HEAD
-        :param Tensor x: input tensor of shape (...,H,W)
-=======
         :param torch.Tensor x: input tensor of shape (...,H,W)
->>>>>>> 290365a2
         :param bool crop: whether to perform crop, defaults to True
         """
         crop_size = self.img_size[-2:]
@@ -144,11 +132,7 @@
         where :math:`x_n` are the coil images of :math:`x`, :math:`|\cdot|` denotes the magnitude
         and :math:`N` is the number of coils. Note that the sum is performed voxel-wise.
 
-<<<<<<< HEAD
-        :param Tensor x: input image of shape (B,2,...) where 2 represents
-=======
         :param torch.Tensor x: input image of shape (B,2,...) where 2 represents
->>>>>>> 290365a2
             real and imaginary channels
         :param bool multicoil: if ``True``, assume ``x`` is of shape (B,2,N,...),
             and reduce over coil dimension N too.
@@ -276,13 +260,8 @@
         By default, crop and magnitude are not performed.
         By setting ``mag=crop=True``, the outputs will be consistent with :class:`deepinv.datasets.FastMRISliceDataset`.
 
-<<<<<<< HEAD
-        :param Tensor y: input kspace of shape (B,C,...,H,W)
-        :param Tensor mask: optionally set mask on-the-fly.
-=======
         :param torch.Tensor y: input kspace of shape (B,C,...,H,W)
         :param torch.Tensor mask: optionally set mask on-the-fly.
->>>>>>> 290365a2
         :param bool mag: perform complex magnitude.
             This option is provided to match the original data of :class:`deepinv.datasets.FastMRISliceDataset`,
             such that ``x = MRI().A_adjoint(y, mag=True)``.
@@ -408,17 +387,10 @@
 
         Optionally update MRI mask or coil sensitivity maps on the fly.
 
-<<<<<<< HEAD
-        :param torch.Tensor x: image with shape [B,2,...,H,W].
-        :param torch.Tensor mask: optionally set the mask on-the-fly.
-        :param torch.Tensor coil_maps: optionally set the mask on-the-fly.
-        :returns: (torch.Tensor) multi-coil kspace measurements with shape [B,2,N,...,H,W] where N is coil dimension.
-=======
         :param torch.Tensor x: image with shape `(B,2,...,H,W)`.
         :param torch.Tensor mask: optionally set the mask on-the-fly.
         :param torch.Tensor coil_maps: optionally set the mask on-the-fly.
         :returns: (:class:`torch.Tensor`) multi-coil kspace measurements with shape `(B,2,N,...,H,W)` where `N` is coil dimension.
->>>>>>> 290365a2
         """
         self.update_parameters(mask=mask, coil_maps=coil_maps, **kwargs)
 
@@ -450,11 +422,7 @@
         :param bool crop: if ``True``, crop last 2 dims of x to last 2 dims of img_size.
             This option is provided to match the original data of :class:`deepinv.datasets.FastMRISliceDataset`,
             such that ``x = MultiCoilMRI().A_adjoint(y, crop=True)``.
-<<<<<<< HEAD
-        :returns: (torch.Tensor) image with shape [B,2,...,H,W] if not rss else [B,1,...,H,W]
-=======
         :returns: (:class:`torch.Tensor`) image with shape `(B,2,...,H,W)` if not rss else `(B,1,...,H,W)`
->>>>>>> 290365a2
         """
         assert y.shape[1] == 2, "y must be of shape (B,2,N,...,H,W)"
         self.update_parameters(mask=mask, coil_maps=coil_maps, **kwargs)
@@ -602,13 +570,8 @@
 
         Optionally perform magnitude to reduce channel dimension.
 
-<<<<<<< HEAD
-        :param Tensor y: input kspace of shape (B,2,T,H,W)
-        :param Tensor mask: optionally set mask on-the-fly, see class docs for shapes allowed.
-=======
         :param torch.Tensor y: input kspace of shape `(B,2,T,H,W)`
         :param torch.Tensor mask: optionally set mask on-the-fly, see class docs for shapes allowed.
->>>>>>> 290365a2
         :param bool mag: perform complex magnitude.
         """
         mask = self.check_mask(self.mask if mask is None else mask)
