--- conflicted
+++ resolved
@@ -16,11 +16,7 @@
 
     where :math:`Z_0 = x` is an image of :math:`n` pixels,
     :math:`Z_1 = y` is the measurements of same shape :math:`n` pixels,
-<<<<<<< HEAD
-    :math:`v(Z_t,t)` is an unknow vector field estimated by our RF model.
-=======
     :math:`v(Z_t,t)` is a vector field estimated by our RF model.
->>>>>>> 3bde2047
 
     This formulation is a simpler form of Flow matching...
 
