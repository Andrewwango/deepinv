from __future__ import annotations
from typing import TYPE_CHECKING

import torch
import torch.nn as nn
from torch import Tensor

from deepinv.loss.adversarial.base import (
    GeneratorLoss,
    DiscriminatorLoss,
    DiscriminatorMetric,
)
from deepinv.loss.adversarial.mo import MultiOperatorMixin

if TYPE_CHECKING:
    from deepinv.physics.forward import Physics


class SupAdversarialGeneratorLoss(GeneratorLoss):
    r"""Supervised adversarial consistency loss for generator.

    This loss was as used in conditional GANs such as :footcite:t:`kupyn2018deblurgan` and generative models such as :footcite:t:`bora2017compressed`.

<<<<<<< HEAD
    Constructs adversarial loss between reconstructed image and the ground truth, to be minimised by generator
    (and maximised by discriminator, to be used in conjunction with :class:`deepinv.loss.adversarial.SupAdversarialDiscriminatorLoss`):
=======
    Constructs adversarial loss between reconstructed image and the ground truth, to be minimized by generator.
>>>>>>> 78120fc3

    :math:`\mathcal{L}_\text{adv}(x,\hat x;D)=\mathbb{E}_{x\sim p_x}\left[q(D(x))\right]+\mathbb{E}_{\hat x\sim p_{\hat x}}\left[q(1-D(\hat x))\right]`

    where :math:`D` is the discriminator model and :math:`q` is the GAN metric between discriminator output and labels.

    See :ref:`sphx_glr_auto_examples_adversarial-learning_demo_gan_imaging.py` for examples of training generator and discriminator models.

    |sep|

    :Examples:

        Simple example (assuming a pretrained discriminator):

        >>> x, x_net = torch.randn(2, 1, 3, 64, 64) # B,C,H,W
        >>>
        >>> from deepinv.models import DCGANDiscriminator
        >>> D = DCGANDiscriminator() # assume pretrained discriminator
        >>>
        >>> loss = SupAdversarialGeneratorLoss(D=D)
        >>> l = loss(x, x_net)
        >>> l.backward()

    :param float weight_adv: weight for adversarial loss, defaults to 0.01 (from original paper)
    :param torch.nn.Module D: discriminator network. If not specified, D must be provided in forward(), defaults to None.
    :param deepinv.loss.adversarial.DiscriminatorMetric metric_gan: GAN metric :math:`q`. Defaults to
        :class:`deepinv.loss.adversarial.DiscriminatorMetric` which implements least squared metric as in LSGAN.
    :param str device: torch device, defaults to "cpu"
    """

    def __init__(
        self,
        weight_adv: float = 0.01,
        D: nn.Module = None,
        metric_gan: DiscriminatorMetric = None,
        device="cpu",
        **kwargs,
    ):
        super().__init__(
            weight_adv=weight_adv, D=D, metric_gan=metric_gan, device=device, **kwargs
        )
        self.name = "SupAdversarialGenerator"

    def forward(self, x: Tensor, x_net: Tensor, D: nn.Module = None, **kwargs):
        r"""Forward pass for supervised adversarial generator loss.

        :param torch.Tensor x: ground truth image
        :param torch.Tensor x_net: reconstructed image
        :param torch.nn.Module D: discriminator model. If None, then D passed from __init__ used. Defaults to None.
        """
        return self.adversarial_loss(x, x_net, D)


class SupAdversarialDiscriminatorLoss(DiscriminatorLoss):
    r"""Supervised adversarial consistency loss for discriminator.

<<<<<<< HEAD
    For details, see :class:`deepinv.loss.adversarial.SupAdversarialGeneratorLoss`.
=======
    This loss was as used in conditional GANs such as :footcite:t:`kupyn2018deblurgan` and generative models such as :footcite:t:`bora2017compressed`.

    Constructs adversarial loss between reconstructed image and the ground truth, to be maximized by discriminator.

    :math:`\mathcal{L}_\text{adv}(x,\hat x;D)=\mathbb{E}_{x\sim p_x}\left[q(D(x))\right]+\mathbb{E}_{\hat x\sim p_{\hat x}}\left[q(1-D(\hat x))\right]`

    See :ref:`sphx_glr_auto_examples_adversarial-learning_demo_gan_imaging.py` for examples of training generator and discriminator models.
>>>>>>> 78120fc3

    :param float weight_adv: weight for adversarial loss, defaults to 1.0
    :param torch.nn.Module D: discriminator network. If not specified, D must be provided in forward(), defaults to None.
    :param deepinv.loss.adversarial.DiscriminatorMetric metric_gan: GAN metric :math:`q`. Defaults to
        :class:`deepinv.loss.adversarial.DiscriminatorMetric` which implements least squared metric as in LSGAN.
    :param str device: torch device, defaults to "cpu"
    """

    def __init__(
        self,
        weight_adv: float = 1.0,
        D: nn.Module = None,
        metric_gan: DiscriminatorMetric = None,
        device="cpu",
        **kwargs,
    ):
        super().__init__(
            weight_adv=weight_adv, D=D, metric_gan=metric_gan, device=device, **kwargs
        )
        self.name = "SupAdversarialDiscriminator"

    def forward(self, x: Tensor, x_net: Tensor, D: nn.Module = None, **kwargs):
        r"""Forward pass for supervised adversarial discriminator loss.

        :param torch.Tensor x: ground truth image
        :param torch.Tensor x_net: reconstructed image
        :param torch.nn.Module D: discriminator model. If None, then D passed from __init__ used. Defaults to None.
        """
        return self.adversarial_loss(x, x_net, D) * 0.5


class UnsupAdversarialGeneratorLoss(GeneratorLoss):
    r"""Unsupervised adversarial consistency loss for generator.

    This loss was used for unsupervised generative models such as in :footcite:t:`bora2018ambientgan`.

<<<<<<< HEAD
    Constructs adversarial loss between input measurement and re-measured reconstruction :math:`\hat{y}`, to be minimised by generator,
    (and maximised by discriminator, to be used in conjunction with :class:`deepinv.loss.adversarial.UnsupAdversarialDiscriminatorLoss`):
=======
    Constructs adversarial loss between input measurement and re-measured reconstruction :math:`\hat{y}`, to be minimized by generator.
>>>>>>> 78120fc3

    :math:`\mathcal{L}_\text{adv}(y,\hat y;D)=\mathbb{E}_{y\sim p_y}\left[q(D(y))\right]+\mathbb{E}_{\hat y\sim p_{\hat y}}\left[q(1-D(\hat y))\right]`

    where :math:`D` is the discriminator model and :math:`q` is the GAN metric between discriminator output and labels.

    See :ref:`sphx_glr_auto_examples_adversarial-learning_demo_gan_imaging.py` for examples of training generator and discriminator models.

    We also provide the option to perform the loss calculation in the image domain using
    :math:`q(\cdot):=q(A^\top(\cdot))` or :math:`q(A^\dagger(\cdot))`.

    |sep|

    :Examples:

        Simple example (assuming a pretrained discriminator):

        >>> y, y_hat = torch.randn(2, 1, 3, 64, 64) # B,C,H,W
        >>>
        >>> from deepinv.models import DCGANDiscriminator
        >>> D = DCGANDiscriminator() # assume pretrained discriminator
        >>>
        >>> loss = UnsupAdversarialGeneratorLoss(D=D)
        >>> l = loss(y, y_hat)
        >>> l.backward()

    :param float weight_adv: weight for adversarial loss, defaults to 1.0
    :param torch.nn.Module D: discriminator network. If not specified, D must be provided in forward(), defaults to None.
    :param str device: torch device, defaults to "cpu"
    :param str domain: if `None`, compute loss in measurement domain, if :func:`A_adjoint <deepinv.physics.LinearPhysics.A_adjoint>` or :func:`A_dagger <deepinv.physics.Physics.A_dagger>`, map to image domain before computing loss.
    :param deepinv.loss.adversarial.DiscriminatorMetric metric_gan: GAN metric :math:`q`. Defaults to
        :class:`deepinv.loss.adversarial.DiscriminatorMetric` which implements least squared metric as in LSGAN.
    """

    def __init__(
        self,
        weight_adv: float = 1.0,
        D: nn.Module = None,
        domain: str = None,
        metric_gan: DiscriminatorMetric = None,
        device="cpu",
        **kwargs,
    ):
        super().__init__(
            weight_adv=weight_adv, D=D, metric_gan=metric_gan, device=device
        )
        self.name = "UnsupAdversarialGenerator"
        self.domain = domain
        if domain is not None and domain not in ("A_adjoint", "A_dagger"):
            raise ValueError("domain must be either None, A_adjoint or A_dagger.")

    def forward(
        self,
        y: Tensor,
        y_hat: Tensor,
        D: nn.Module = None,
        physics: Physics = None,
        **kwargs,
    ):
        r"""Forward pass for unsupervised adversarial generator loss.

        :param torch.Tensor y: input measurement
        :param torch.Tensor y_hat: re-measured reconstruction
        :param torch.Tensor x_net: reconstructed image
        :param torch.nn.Module D: discriminator model. If None, then D passed from __init__ used. Defaults to None.
        :param deepinv.physics.Physics physics: measurement operator.
        """
        if self.domain is not None:
            x_tilde = getattr(physics, self.domain)(y)
            x_hat = getattr(physics, self.domain)(y_hat)
            return self.adversarial_loss(x_tilde, x_hat, D)
        else:
            return self.adversarial_loss(y, y_hat, D)


class UnsupAdversarialDiscriminatorLoss(DiscriminatorLoss):
    r"""Unsupervised adversarial consistency loss for discriminator.

<<<<<<< HEAD
    For details and parameters, see :class:`deepinv.loss.adversarial.UnsupAdversarialGeneratorLoss`
    """

    def __init__(
        self,
        weight_adv: float = 1.0,
        D: nn.Module = None,
        domain: str = None,
        metric_gan: DiscriminatorMetric = None,
        device="cpu",
        **kwargs,
    ):
        super().__init__(
            weight_adv=weight_adv, D=D, metric_gan=metric_gan, device=device
        )
        self.name = "UnsupAdversarialDiscriminator"
        self.domain = domain
        if domain is not None and domain not in ("A_adjoint", "A_dagger"):
            raise ValueError("domain must be either None, A_adjoint or A_dagger.")
=======
    This loss was used for unsupervised generative models such as in :footcite:t:`bora2018ambientgan`.

    Constructs adversarial loss between input measurement and re-measured reconstruction, to be maximized
    by discriminator.
>>>>>>> 78120fc3

    def forward(
        self,
        y: Tensor,
        y_hat: Tensor,
        D: nn.Module = None,
        physics: Physics = None,
        **kwargs,
    ):
        r"""Forward pass for unsupervised adversarial discriminator loss.

        :param torch.Tensor y: input measurement
        :param torch.Tensor y_hat: re-measured reconstruction
        :param torch.Tensor x_net: reconstructed image
        :param torch.nn.Module D: discriminator model. If None, then D passed from __init__ used. Defaults to None.
        :param deepinv.physics.Physics physics: measurement operator.
        """
        if self.domain is not None:
            x_tilde = getattr(physics, self.domain)(y)
            x_hat = getattr(physics, self.domain)(y_hat)
            return self.adversarial_loss(x_tilde, x_hat, D)
        else:
            return self.adversarial_loss(y, y_hat, D)


class MultiOperatorUnsupAdversarialGeneratorLoss(
    MultiOperatorMixin, UnsupAdversarialGeneratorLoss
):
    r"""Multi-operator unsupervised adversarial loss for generator.

    Extends unsupervised adversarial loss by sampling new physics ("multi-operator") and new data every iteration.

    Proposed in `Fast Unsupervised MRI Reconstruction Without Fully-Sampled Ground Truth Data Using Generative Adversarial Networks <https://openaccess.thecvf.com/content/ICCV2021W/LCI/html/Cole_Fast_Unsupervised_MRI_Reconstruction_Without_Fully-Sampled_Ground_Truth_Data_Using_ICCVW_2021_paper.html>`_.
    The loss is constructed as follows, to be minimised by generator (and maximised by discriminator, to be used in conjunction with :class:`deepinv.loss.adversarial.MultiOperatorUnsupAdversarialDiscriminatorLoss`):

    :math:`\mathcal{L}_\text{adv}(\tilde{y},\hat y;D)=\mathbb{E}_{\tilde{y}\sim p_{\tilde{y}}}\left[q(D(\tilde{y}))\right]+\mathbb{E}_{\hat y\sim p_{\hat y}}\left[q(1-D(\hat y))\right]`

    where :math:`D` is the discriminator model and :math:`q` is the GAN metric between discriminator output and labels.
    :math:`\hat y=A_2\hat x` is the re-measured reconstruction via a random operator :math:`A_2\sim\mathcal{A}`,
    and :math:`\tilde y` is a random measurement drawn from a dataset of measurements.

    We also provide the option to perform the loss calculation in the image domain using
    :math:`q(\cdot):=q(A^\top(\cdot))` or :math:`q(A^\dagger(\cdot))`.

    .. warning::

        When using a generator loss in parallel with a discriminator loss, the physics generators cannot share the same random number generator,
        and likewise with the dataloaders, otherwise both losses will step the same random number generators, meaning that the
        data seen by each loss will be different. A simple solution uses factories:

        ::

            rng_factory = lambda: torch.Generator(seed)
            physics_generator_factory = lambda: PhysicsGenerator(..., rng=rng_factory())
            dataloader_factory = lambda: DataLoader(..., rng=rng_factory)
            gen_loss = MultiOperatorUnsupAdversarialGeneratorLoss(
                physics_generator = physics_generator_factory(),
                dataloader = dataloader_factory()
            )
            dis_loss = MultiOperatorUnsupAdversarialDiscriminatorLoss(
                physics_generator = physics_generator_factory(),
                dataloader = dataloader_factory()
            )

    |sep|

    :Examples:

        Simple example (assuming a pretrained discriminator):

        >>> y, x_net = torch.randn(2, 1, 2, 64, 64) # B,C,H,W
        >>>
        >>> from deepinv.models import SkipConvDiscriminator
        >>> from deepinv.physics import MRI
        >>> from deepinv.physics.generator import GaussianMaskGenerator
        >>> from torch.utils.data import DataLoader
        >>>
        >>> D = SkipConvDiscriminator(img_size=(64, 64), in_channels=2) # assume pretrained discriminator
        >>>
        >>> # Use factories to ensure gen and dis losses evolve randomly in sync
        >>> # Assume physics is random masking
        >>> physics_generator_factory = lambda: GaussianMaskGenerator((64, 64))
        >>>
        >>> physics = MRI(img_size=(2, 64, 64))
        >>>
        >>> # Dataloader takes exact same form as input data
        >>> dataloader_factory = lambda: DataLoader([(torch.randn(2, 64, 64), torch.randn(2, 64, 64)) for _ in range(2)]) # x, y
        >>>
        >>> # Generator loss
        >>> loss = MultiOperatorUnsupAdversarialGeneratorLoss(
        ...     D=D,
        ...     physics_generator=physics_generator_factory(),
        ...     dataloader=dataloader_factory()
        ... )
        >>>
        >>> # Discriminator loss constructed in exactly same way
        >>> loss_d = MultiOperatorUnsupAdversarialDiscriminatorLoss(
        ...     D=D,
        ...     physics_generator=physics_generator_factory(),
        ...     dataloader=dataloader_factory()
        ... )
        >>>
        >>> l = loss(y, x_net, physics)
        >>> l.backward(retain_graph=True)
        >>>
        >>> l_d = loss_d(y, x_net, physics)
        >>> l_d.backward()

    :param float weight_adv: weight for adversarial loss, defaults to 1.0
    :param torch.nn.Module D: discriminator network. If not specified, D must be provided in forward(), defaults to None.
    :param str device: torch device, defaults to "cpu"
    :param deepinv.physics.generator.PhysicsGenerator physics_generator: physics generator that returns new physics parameters
    :param torch.utils.data.DataLoader dataloader: dataloader that returns new samples
    :param str domain: if `None`, compute loss in measurement domain, if :func:`A_adjoint <deepinv.physics.LinearPhysics.A_adjoint>` or :func:`A_dagger <deepinv.physics.Physics.A_dagger>`, map to image domain before computing loss.
    :param deepinv.loss.adversarial.DiscriminatorMetric metric_gan: GAN metric :math:`q`. Defaults to
        :class:`deepinv.loss.adversarial.DiscriminatorMetric` which implements least squared metric as in LSGAN.
    """

    def forward(
        self,
        y: Tensor,
        x_net: Tensor,
        physics: Physics,
        D: nn.Module = None,
        epoch=None,
        **kwargs,
    ):
        self.reset_iter(epoch=epoch)

        y_tilde = self.next_data()[1].to(x_net.device)
        physics_new = self.next_physics(physics, batch_size=len(x_net))
        y_hat = physics_new.A(x_net)

        if y_tilde.shape != y_hat.shape:
            raise ValueError("Randomly sampled y_tilde must be same shape as y_hat.")

        if hasattr(physics, "mask") and torch.all(physics.mask == physics_new.mask):
            raise ValueError(
                "Randomly sampled physics should have different mask from orignal physics."
            )

        if self.domain is not None:
            physics_full = self.physics_like(physics)
            x_tilde = getattr(physics_full, self.domain)(y_tilde)
            x_hat = getattr(physics_new, self.domain)(y_hat)
            return self.adversarial_loss(x_tilde, x_hat, D)
        else:
            return self.adversarial_loss(y_tilde, y_hat, D)


class MultiOperatorUnsupAdversarialDiscriminatorLoss(
    MultiOperatorMixin, UnsupAdversarialDiscriminatorLoss
):
    r"""Multi-operator unsupervised adversarial loss for discriminator.

    For details and parameters, see :class:`deepinv.loss.adversarial.MultiOperatorUnsupAdversarialGeneratorLoss`
    """

    def forward(
        self,
        y: Tensor,
        x_net: Tensor,
        physics: Physics,
        D: nn.Module = None,
        epoch=None,
        **kwargs,
    ):
        self.reset_iter(epoch=epoch)

        y_tilde = self.next_data()[1].to(x_net.device)
        physics_new = self.next_physics(physics, batch_size=len(x_net))
        y_hat = physics_new.A(x_net)

        if self.domain is not None:
            physics_full = self.physics_like(physics)
            x_tilde = getattr(physics_full, self.domain)(y_tilde)
            x_hat = getattr(physics_new, self.domain)(y_hat)
            return self.adversarial_loss(x_tilde, x_hat, D)
        else:
            return self.adversarial_loss(y_tilde, y_hat, D)<|MERGE_RESOLUTION|>--- conflicted
+++ resolved
@@ -21,12 +21,8 @@
 
     This loss was as used in conditional GANs such as :footcite:t:`kupyn2018deblurgan` and generative models such as :footcite:t:`bora2017compressed`.
 
-<<<<<<< HEAD
     Constructs adversarial loss between reconstructed image and the ground truth, to be minimised by generator
     (and maximised by discriminator, to be used in conjunction with :class:`deepinv.loss.adversarial.SupAdversarialDiscriminatorLoss`):
-=======
-    Constructs adversarial loss between reconstructed image and the ground truth, to be minimized by generator.
->>>>>>> 78120fc3
 
     :math:`\mathcal{L}_\text{adv}(x,\hat x;D)=\mathbb{E}_{x\sim p_x}\left[q(D(x))\right]+\mathbb{E}_{\hat x\sim p_{\hat x}}\left[q(1-D(\hat x))\right]`
 
@@ -82,17 +78,7 @@
 class SupAdversarialDiscriminatorLoss(DiscriminatorLoss):
     r"""Supervised adversarial consistency loss for discriminator.
 
-<<<<<<< HEAD
     For details, see :class:`deepinv.loss.adversarial.SupAdversarialGeneratorLoss`.
-=======
-    This loss was as used in conditional GANs such as :footcite:t:`kupyn2018deblurgan` and generative models such as :footcite:t:`bora2017compressed`.
-
-    Constructs adversarial loss between reconstructed image and the ground truth, to be maximized by discriminator.
-
-    :math:`\mathcal{L}_\text{adv}(x,\hat x;D)=\mathbb{E}_{x\sim p_x}\left[q(D(x))\right]+\mathbb{E}_{\hat x\sim p_{\hat x}}\left[q(1-D(\hat x))\right]`
-
-    See :ref:`sphx_glr_auto_examples_adversarial-learning_demo_gan_imaging.py` for examples of training generator and discriminator models.
->>>>>>> 78120fc3
 
     :param float weight_adv: weight for adversarial loss, defaults to 1.0
     :param torch.nn.Module D: discriminator network. If not specified, D must be provided in forward(), defaults to None.
@@ -129,12 +115,8 @@
 
     This loss was used for unsupervised generative models such as in :footcite:t:`bora2018ambientgan`.
 
-<<<<<<< HEAD
     Constructs adversarial loss between input measurement and re-measured reconstruction :math:`\hat{y}`, to be minimised by generator,
     (and maximised by discriminator, to be used in conjunction with :class:`deepinv.loss.adversarial.UnsupAdversarialDiscriminatorLoss`):
-=======
-    Constructs adversarial loss between input measurement and re-measured reconstruction :math:`\hat{y}`, to be minimized by generator.
->>>>>>> 78120fc3
 
     :math:`\mathcal{L}_\text{adv}(y,\hat y;D)=\mathbb{E}_{y\sim p_y}\left[q(D(y))\right]+\mathbb{E}_{\hat y\sim p_{\hat y}}\left[q(1-D(\hat y))\right]`
 
@@ -212,7 +194,6 @@
 class UnsupAdversarialDiscriminatorLoss(DiscriminatorLoss):
     r"""Unsupervised adversarial consistency loss for discriminator.
 
-<<<<<<< HEAD
     For details and parameters, see :class:`deepinv.loss.adversarial.UnsupAdversarialGeneratorLoss`
     """
 
@@ -232,12 +213,6 @@
         self.domain = domain
         if domain is not None and domain not in ("A_adjoint", "A_dagger"):
             raise ValueError("domain must be either None, A_adjoint or A_dagger.")
-=======
-    This loss was used for unsupervised generative models such as in :footcite:t:`bora2018ambientgan`.
-
-    Constructs adversarial loss between input measurement and re-measured reconstruction, to be maximized
-    by discriminator.
->>>>>>> 78120fc3
 
     def forward(
         self,
