--- conflicted
+++ resolved
@@ -186,18 +186,14 @@
                 "Gradient norm for discriminator", ":.2e"
             )
 
-<<<<<<< HEAD
     def load_model(self, ckpt_pretrained=None):
         checkpoint = super().load_model(ckpt_pretrained)
         if checkpoint is not None:
             self.D.load_state_dict(checkpoint["state_dict_D"])
 
-    def compute_loss(self, physics, x, y, train=True, epoch: int = None):
-=======
     def compute_loss(
         self, physics, x, y, train=True, epoch: int = None, step: int = True
     ):
->>>>>>> ba2b3c9e
         r"""
         Compute losses and perform backward passes for both generator and discriminator networks.
 
@@ -214,11 +210,7 @@
         """
         logs = {}
 
-<<<<<<< HEAD
-        if train:
-=======
         if train and step:  # remove gradient
->>>>>>> ba2b3c9e
             self.optimizer.G.zero_grad()
 
         # Evaluate reconstruction network
@@ -250,11 +242,6 @@
                     cur_loss = meters.avg
                     logs[l.__class__.__name__] = cur_loss
 
-<<<<<<< HEAD
-            meters = self.logs_total_loss_train if train else self.logs_total_loss_eval
-            meters.update(loss_total.item())
-            logs[f"TotalLoss"] = meters.avg
-=======
             current_log = (
                 self.logs_total_loss_train if train else self.logs_total_loss_eval
             )
@@ -263,7 +250,6 @@
             logs[f"TotalLoss"] = current_log.avg
         else:
             loss_total = 0
->>>>>>> ba2b3c9e
 
         if train:
             loss_total.backward(retain_graph=True)  # Backward the total generator loss
