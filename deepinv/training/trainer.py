--- conflicted
+++ resolved
@@ -1,5 +1,5 @@
 import warnings
-from deepinv.utils import AverageMeter, get_timestamp, plot, plot_curves, TensorList
+from deepinv.utils import AverageMeter, get_timestamp, plot, plot_curves
 import os
 import numpy as np
 from tqdm import tqdm
@@ -95,12 +95,8 @@
         Should be used in conjunction with ``online_measurements=True``, no effect when ``online_measurements=False``. Also see ``loop_random_online_physics``.
     :param bool loop_random_online_physics: if True, resets the physics generator **and** noise model back to its initial state at the beginning of each epoch,
         so that the same measurements are generated each epoch. Requires `shuffle=False` in dataloaders. If False, generates new physics every epoch.
-<<<<<<< HEAD
         Used in conjunction with ``physics_generator``.
     :param bool global_optimizer_step: If ``True``, the optimizer step is performed once on all datasets. If ``False``, the optimizer step is performed on each dataset separately.
-=======
-        Used in conjunction with ``physics_generator`` and ``online_measurements=True``, no effect when ``online_measurements=False``.
->>>>>>> cd464485
     :param Metric, list[Metric] metrics: Metric or list of metrics used for evaluating the model.
         They should have ``reduction=None`` as we perform the averaging using :class:`deepinv.utils.AverageMeter` to deal with uneven batch sizes.
         :ref:`See the libraries' evaluation metrics <metric>`.
@@ -146,12 +142,8 @@
     scheduler: torch.optim.lr_scheduler.LRScheduler = None
     online_measurements: bool = False
     physics_generator: Union[PhysicsGenerator, List[PhysicsGenerator]] = None
-<<<<<<< HEAD
-    loop_physics_generator: bool = False
+    loop_random_online_physics: bool = False
     global_optimizer_step: bool = True
-=======
-    loop_random_online_physics: bool = False
->>>>>>> cd464485
     metrics: Union[Metric, List[Metric]] = PSNR()
     device: Union[str, torch.device] = "cuda" if torch.cuda.is_available() else "cpu"
     ckpt_pretrained: Union[str, None] = None
@@ -512,7 +504,7 @@
         """
         logs = {}
 
-        if train and backward:  # remove gradient
+        if train and backward:
             self.optimizer.zero_grad()
 
         # Evaluate reconstruction network
