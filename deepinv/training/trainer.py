--- conflicted
+++ resolved
@@ -776,17 +776,14 @@
 
                 if not train and self.compare_no_learning:
                     x_lin = self.no_learning_inference(y, physics)
-<<<<<<< HEAD
                     res = metric(
                         x=x, x_net=x_lin, y=y, physics=physics, model=self.model
-=======
                     no_learning_model = self._NoLearningModel(trainer=self)
                     metric = l(
                         x=x, x_net=x_lin, y=y, physics=physics, model=no_learning_model
                     )
                     self.logs_metrics_no_learning[k].update(
                         metric.detach().cpu().numpy()
->>>>>>> 73b235da
                     )
                     self.logs_metrics_no_learning[k].update(res.detach().cpu().numpy())
                     logs[f"{metric.__class__.__name__} no learning"] = (
@@ -1350,10 +1347,6 @@
                 disable=(not self.verbose or not self.show_progress_bar),
             )
         ):
-<<<<<<< HEAD
-            progress_bar.set_description("Test")
-            self.step(0, progress_bar, train=False, last_batch=(i == batches - 1))
-=======
             progress_bar.set_description(f"Test")
             self.step(
                 0,
@@ -1362,7 +1355,6 @@
                 last_batch=(i == batches - 1),
                 update_progress_bar=(i % self.freq_update_progress_bar == 0),
             )
->>>>>>> 73b235da
 
         self.wandb_vis, self.mlflow_vis, self.log_train_batch = former_values
 
