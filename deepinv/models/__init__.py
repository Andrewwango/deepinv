from .drunet import DRUNet
from .scunet import SCUNet
from .ae import AutoEncoder
from .unet import UNet
from .dncnn import DnCNN
from .artifactremoval import ArtifactRemoval
from .tv import TVDenoiser
from .tgv import TGVDenoiser
from .wavdict import WaveletDenoiser, WaveletDictDenoiser
from .GSPnP import GSDRUNet
from .median import MedianFilter
from .dip import DeepImagePrior, ConvDecoder
from .diffunet import DiffUNet
from .swinir import SwinIR
from .PDNet import PDNet_PrimalBlock, PDNet_DualBlock
from .bm3d import BM3D
from .equivariant import EquivariantDenoiser
from .epll import EPLLDenoiser
from .restormer import Restormer
<<<<<<< HEAD
from .gan import (
    PatchGANDiscriminator,
    ESRGANDiscriminator,
    CSGMGenerator,
    DCGANGenerator,
    DCGANDiscriminator,
)
=======
from .complex import to_complex_denoiser
>>>>>>> 36a1f8e4
<|MERGE_RESOLUTION|>--- conflicted
+++ resolved
@@ -17,7 +17,6 @@
 from .equivariant import EquivariantDenoiser
 from .epll import EPLLDenoiser
 from .restormer import Restormer
-<<<<<<< HEAD
 from .gan import (
     PatchGANDiscriminator,
     ESRGANDiscriminator,
@@ -25,6 +24,4 @@
     DCGANGenerator,
     DCGANDiscriminator,
 )
-=======
-from .complex import to_complex_denoiser
->>>>>>> 36a1f8e4
+from .complex import to_complex_denoiser