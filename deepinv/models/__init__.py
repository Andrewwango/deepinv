from .drunet import DRUNet
from .scunet import SCUNet
from .ae import AutoEncoder
from .unet import UNet
from .dncnn import DnCNN
from .artifactremoval import ArtifactRemoval
from .tv import TVDenoiser
from .tgv import TGVDenoiser
from .wavdict import WaveletDenoiser, WaveletDictDenoiser
from .GSPnP import GSDRUNet
from .median import MedianFilter
from .dip import DeepImagePrior, ConvDecoder
from .diffunet import DiffUNet
from .swinir import SwinIR
from .PDNet import PDNet_PrimalBlock, PDNet_DualBlock
from .bm3d import BM3D
from .equivariant import EquivariantDenoiser
from .epll import EPLLDenoiser
<<<<<<< HEAD
from .gan import (
    PatchGANDiscriminator,
    ESRGANDiscriminator,
    CSGMGenerator,
    DCGANGenerator,
    DCGANDiscriminator,
)
=======
from .restormer import Restormer
>>>>>>> 2f9ad8fd
<|MERGE_RESOLUTION|>--- conflicted
+++ resolved
@@ -16,14 +16,11 @@
 from .bm3d import BM3D
 from .equivariant import EquivariantDenoiser
 from .epll import EPLLDenoiser
-<<<<<<< HEAD
+from .restormer import Restormer
 from .gan import (
     PatchGANDiscriminator,
     ESRGANDiscriminator,
     CSGMGenerator,
     DCGANGenerator,
     DCGANDiscriminator,
-)
-=======
-from .restormer import Restormer
->>>>>>> 2f9ad8fd
+)