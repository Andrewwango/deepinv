from .base import Denoiser, Reconstructor
from .drunet import DRUNet
from .scunet import SCUNet
from .ae import AutoEncoder
from .unet import UNet
from .dncnn import DnCNN
from .artifactremoval import ArtifactRemoval
from .tv import TVDenoiser
from .tgv import TGVDenoiser
from .wavdict import WaveletDenoiser, WaveletDictDenoiser
from .GSPnP import GSDRUNet
from .median import MedianFilter
from .dip import DeepImagePrior, ConvDecoder
from .diffunet import DiffUNet
from .swinir import SwinIR
from .PDNet import PDNet_PrimalBlock, PDNet_DualBlock
from .bm3d import BM3D
from .equivariant import EquivariantDenoiser
from .epll import EPLLDenoiser
from .restormer import Restormer
from .icnn import ICNN
from .gan import (
    PatchGANDiscriminator,
    ESRGANDiscriminator,
    CSGMGenerator,
    DCGANGenerator,
    DCGANDiscriminator,
)
from .complex import to_complex_denoiser
from .dynamic import TimeAgnosticNet, TimeAveragingNet
<<<<<<< HEAD
from .varnet import VarNet
=======
from .varnet import VarNet
from .multispectral import PanNet
>>>>>>> 290365a2
<|MERGE_RESOLUTION|>--- conflicted
+++ resolved
@@ -28,9 +28,5 @@
 )
 from .complex import to_complex_denoiser
 from .dynamic import TimeAgnosticNet, TimeAveragingNet
-<<<<<<< HEAD
 from .varnet import VarNet
-=======
-from .varnet import VarNet
-from .multispectral import PanNet
->>>>>>> 290365a2
+from .multispectral import PanNet