--- conflicted
+++ resolved
@@ -28,11 +28,7 @@
         using ``pretrained='download_lipschitz'``.
         Finally, ``pretrained`` can also be set as a path to the user's own pretrained weights.
         See :ref:`pretrained-weights <pretrained-weights>` for more details.
-<<<<<<< HEAD
-    :param str device: gpu or cpu
-=======
     :param str device: gpu or cpu.
->>>>>>> 2e4b218a
     """
 
     def __init__(
