from __future__ import annotations
<<<<<<< HEAD
from typing import Union, Callable, TYPE_CHECKING
import os
import shutil
import zipfile
import requests
=======
from typing import Callable, TYPE_CHECKING
import os, shutil, zipfile, requests
>>>>>>> 73b235da
from io import BytesIO

from pathlib import Path
from tqdm import tqdm
from PIL import Image

import numpy as np
import torch
from torchvision import transforms

if TYPE_CHECKING:
    from deepinv.datasets.base import ImageFolder


def get_git_root():
    import git

    git_repo = git.Repo(".", search_parent_directories=True)
    git_root = git_repo.git.rev_parse("--show-toplevel")
    return git_root


def get_degradation_url(file_name: str) -> str:
    """Get URL for degradation from DeepInverse HuggingFace repository.

    :param str file_name: degradation filename in repository
    :return: degradation URL
    """
    return (
        "https://huggingface.co/datasets/deepinv/degradations/resolve/main/"
        + file_name
        + "?download=true"
    )


def get_image_url(file_name: str, dataset: str = "images") -> str:
    """Get URL for image from DeepInverse HuggingFace repository.

    :param str file_name: image filename in repository
    :param str dataset: HuggingFace dataset name, defaults to 'images'
    :return str: image URL
    """
    return f"https://huggingface.co/datasets/deepinv/{dataset}/resolve/main/{file_name}?download=true"


def get_data_home() -> Path:
    """Return a folder to store deepinv datasets.

    This folder can be specified by setting the environment variable``DEEPINV_DATA``,
    or ``XDG_DATA_HOME``. By default, it is ``./datasets``.

    :return: pathlib Path for data home
    """
    data_home = os.environ.get("DEEPINV_DATA", None)
    if data_home is not None:
        return Path(data_home)

    data_home = os.environ.get("XDG_DATA_HOME", None)
    if data_home is not None:
        return Path(data_home) / "deepinv"

    return Path(".") / "datasets"


def load_dataset(
    dataset_name: str | Path,
    transform: Callable,
    data_dir: str | Path = None,
    download: bool = True,
    url: str = None,
    file_type: str = "zip",
) -> ImageFolder:
    """Loads an ImageFolder dataset from DeepInverse HuggingFace repository.

    :param str, pathlib.Path dataset_name: dataset name without file extension.
    :param Callable transform: optional transform to pass to torchvision dataset.
    :param str, pathlib.Path data_dir: dataset root directory, defaults to None
    :param bool download: whether to download, defaults to True
    :param str url: download URL, if ``None``, gets URL using :func:`deepinv.utils.get_image_url`
    :param str file_type: file extension, defaults to "zip"
    :return: :class:`deepinv.datasets.ImageFolder` dataset.
    """
    from deepinv.datasets.base import ImageFolder

    if data_dir is None:
        data_dir = get_data_home()

    if isinstance(data_dir, str):
        data_dir = Path(data_dir)

    if "fastmri" in dataset_name:
        raise ValueError(
            "Loading singlecoil fastmri with load_dataset is now deprecated. Please use deepinv.datasets.SimpleFastMRISliceDataset(download=True)."
        )

    dataset_dir = data_dir / dataset_name

    if download and not dataset_dir.exists():
        dataset_dir.mkdir(parents=True, exist_ok=True)

        if url is None:
            url = get_image_url(f"{str(dataset_name)}.{file_type}")

        response = requests.get(url, stream=True)
        total_size_in_bytes = int(response.headers.get("content-length", 0))
        block_size = 1024  # 1 Kibibyte
        print("Downloading " + str(dataset_dir) + f".{file_type}")
        progress_bar = tqdm(total=total_size_in_bytes, unit="iB", unit_scale=True)
        with open(str(dataset_dir) + f".{file_type}", "wb") as file:
            for data in response.iter_content(block_size):
                progress_bar.update(len(data))
                file.write(data)
        progress_bar.close()

        with zipfile.ZipFile(str(dataset_dir) + ".zip") as zip_ref:
            zip_ref.extractall(str(data_dir))

        os.remove(f"{str(dataset_dir)}.{file_type}")
        print(f"{dataset_name} dataset downloaded in {data_dir}")

    return ImageFolder(root=dataset_dir, transform=transform)


def load_degradation(
    name: str | Path,
    data_dir: str | Path = None,
    index: int = 0,
    download: bool = True,
) -> torch.Tensor:
    """Loads a degradation tensor from DeepInverse HuggingFace repository.

    :param str, pathlib.Path name: degradation name with file extension
    :param str, pathlib.Path data_dir: dataset root directory, defaults to None
    :param int index: degradation index, defaults to 0
    :param bool download: whether to download, defaults to True
    :return: (:class:`torch.Tensor`) containing degradation.
    """
    if data_dir is None:
        data_dir = get_data_home()

    if isinstance(data_dir, str):
        data_dir = Path(data_dir)

    path = data_dir / name

    if download and not path.exists():
        data_dir.mkdir(parents=True, exist_ok=True)
        url = get_degradation_url(name)
        with requests.get(url, stream=True) as r:
            with open(str(data_dir / name), "wb") as f:
                shutil.copyfileobj(r.raw, f)
        print(f"{name} degradation downloaded in {data_dir}")

    deg = np.load(path, allow_pickle=True)
    return torch.from_numpy(deg[index])


def load_image(
    path,
    img_size=None,
    grayscale=False,
    resize_mode="crop",
    device="cpu",
    dtype=torch.float32,
):
    r"""
    Load an image from a file and return a torch.Tensor.

    :param str path: Path to the image file.
    :param int, tuple[int] img_size: Size of the image to return.
    :param bool grayscale: Whether to convert the image to grayscale.
    :param str resize_mode: If ``img_size`` is not None, options are ``"crop"`` or ``"resize"``.
    :param str device: Device on which to load the image (gpu or cpu).
    :return: :class:`torch.Tensor` containing the image.
    """
    img = Image.open(path)
    transform_list = []
    if img_size is not None:
        if resize_mode == "crop":
            transform_list.append(transforms.CenterCrop(img_size))
        elif resize_mode == "resize":
            transform_list.append(transforms.Resize(img_size))
        else:
            raise ValueError(
                f"resize_mode must be either 'crop' or 'resize', got {resize_mode}"
            )
    if grayscale:
        transform_list.append(transforms.Grayscale())
    transform_list.append(transforms.ToTensor())
    transform = transforms.Compose(transform_list)
    x = transform(img).unsqueeze(0).to(device=device, dtype=dtype)
    return x


def load_url(url: str) -> BytesIO:
    """Load URL to a buffer.

    :param str url: URL of the file to load
    """
    response = requests.get(url)
    response.raise_for_status()
    return BytesIO(response.content)


def load_url_image(
    url=None,
    img_size=None,
    grayscale=False,
    resize_mode="crop",
    device="cpu",
    dtype=torch.float32,
):
    r"""
    Load an image from a URL and return a torch.Tensor.

    :param str url: URL of the image file.
    :param int, tuple[int] img_size: Size of the image to return.
    :param bool grayscale: Whether to convert the image to grayscale.
    :param str resize_mode: If ``img_size`` is not None, options are ``"crop"`` or ``"resize"``.
    :param str device: Device on which to load the image (gpu or cpu).
    :return: :class:`torch.Tensor` containing the image.
    """

    img = Image.open(load_url(url))
    transform_list = []
    if img_size is not None:
        if resize_mode == "crop":
            transform_list.append(transforms.CenterCrop(img_size))
        elif resize_mode == "resize":
            transform_list.append(transforms.Resize(img_size))
        else:
            raise ValueError(
                f"resize_mode must be either 'crop' or 'resize', got {resize_mode}"
            )
    if grayscale:
        transform_list.append(transforms.Grayscale())
    transform_list.append(transforms.ToTensor())
    transform = transforms.Compose(transform_list)
    x = transform(img).unsqueeze(0).to(device=device, dtype=dtype)
    return x


def load_example(name, **kwargs):
    r"""
    Load example image from the `DeepInverse HuggingFace <https://huggingface.co/datasets/deepinv/images>`_ using
    :func:`deepinv.utils.load_url_image` if image file or :func:`deepinv.utils.load_torch_url` if torch tensor in `.pt` file
    or :func:`deepinv.utils.load_np_url` if numpy array in `npy` or `npz` file.

    Available examples for `name` include (see `the HuggingFace repo <https://huggingface.co/datasets/deepinv/images>`_ for full list):

    .. list-table:: Example Images
      :header-rows: 1

      * - Name
        - Origin
        - Image size
        - Domain
      * - `barbara.jpeg`, `butterfly.png`
        - :class:`Set14 <deepinv.datasets.Set14HR>`
        - (3, 512, 512), (3, 256, 256)
        - natural
      * - `cameraman.png`
        - Classic toy image
        - (1, 512, 512)
        - natural
      * - `CBSD_0010.png`
        - :class:`CBSD68 <deepinv.datasets.CBSD68>`
        - (2, 481, 321)
        - natural
      * - `celeba_example.jpg`
        - CelebA
        - (3, 1024, 1024)
        - natural
      * - `div2k_valid_hr_0877.png`, `div2k_valid_lr_bicubic_0877x4.png`
        - GT and measurement from :class:`Div2k <deepinv.datasets.DIV2K>`
        - (3, 1152, 2040), (3, 288, 510)
        - natural
      * - `leaves.png`
        - Set3C dataset
        - (3, 256, 256)
        - natural
      * - `mbappe.jpg`
        -
        - (3, 443, 664)
        - natural
      * - `CT100_256x256_0.pt`
        - `CT100 <https://doi.org/10.1007/s10278-013-9622-7>`_
        - (1, 256, 256)
        - medical
      * - `brainweb_t1_ICBM_1mm_subject_0.npy`
        - `BrainWeb <https://brainweb.bic.mni.mcgill.ca/brainweb/>`_ 3D MRI data
        - (181, 217, 181)
        - medical
      * - `demo_mini_subset_fastmri_brain_0.pt`
        - :class:`FastMRI <deepinv.datasets.SimpleFastMRISliceDataset>`
        - (2, 320, 320)
        - medical
      * - `SheppLogan.png`
        - Shepp Logan phantom
        - (4, 512, 512)
        - medical
      * - `FMD_TwoPhoton_MICE_R_gt_12_avg50.png`
        - :class:`FMD <deepinv.datasets.FMD>`
        - (3, 512, 512)
        - microscopy
      * - `JAX_018_011_RGB.tif`
        - Sample RGB patch from WorldView-3
        - (3, 1024, 1024)
        - satellite


    :param str name: filename of the image from the HuggingFace dataset.
    :param dict kwargs: keyword args to pass to :func:`deepinv.utils.load_url_image`
    :return: :class:`torch.Tensor` containing the image.
    """
    url = get_image_url(name)

    if name.split(".")[-1].lower() == "pt":
        return load_torch_url(url, **kwargs)
    elif name.split(".")[-1].lower() in ("npy", "npz"):
        return load_np_url(url, **kwargs)

    return load_url_image(url, **kwargs)


def download_example(name: str, save_dir: str | Path):
    r"""
    Download an image from the `DeepInverse HuggingFace <https://huggingface.co/datasets/deepinv/images>`_ to file.

    For all available examples, see :func:`deepinv.utils.load_example`.

    :param str name: filename of the image from the HuggingFace dataset.
    :param str, pathlib.Path save_dir: directory to save image to.
    """
    os.makedirs(save_dir, exist_ok=True)
    data = requests.get(get_image_url(name)).content
    with open(Path(save_dir) / name, "wb") as f:
        f.write(data)


def load_torch_url(url, device="cpu", **kwargs):
    r"""
    Load an array from url and read it by torch.load.

    :param str url: URL of the image file.
    :param str, torch.device device: Device on which to load the tensor.
    :return: whatever is pickled in the file.
    """
    return torch.load(load_url(url), weights_only=True, map_location=device)


def load_np_url(url=None, **kwargs):
    r"""
    Load a numpy array from url.

    :param str url: URL of the image file.
    :return: numpy ndarray containing the data.
    """
    return np.load(load_url(url), allow_pickle=False)<|MERGE_RESOLUTION|>--- conflicted
+++ resolved
@@ -1,14 +1,9 @@
 from __future__ import annotations
-<<<<<<< HEAD
 from typing import Union, Callable, TYPE_CHECKING
 import os
 import shutil
 import zipfile
 import requests
-=======
-from typing import Callable, TYPE_CHECKING
-import os, shutil, zipfile, requests
->>>>>>> 73b235da
 from io import BytesIO
 
 from pathlib import Path
