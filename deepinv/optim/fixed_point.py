--- conflicted
+++ resolved
@@ -229,12 +229,7 @@
         :param kwargs: optional keyword arguments for the iterator.
         :return tuple: ``(x,metrics)`` with ``x`` the fixed-point solution (dict) and
                     ``metrics`` the computed along the iterations if ``compute_metrics`` is ``True`` or ``None``
-<<<<<<< HEAD
                     otherwise.
-
-=======
-                     otherwise.
->>>>>>> 2e138eb5
         """
         X = (
             self.init_iterate_fn(*args, F_fn=self.iterator.F_fn)
