--- conflicted
+++ resolved
@@ -189,12 +189,7 @@
 @pytest.fixture
 def physics(imsize, device):
     # choose a forward operator
-    return dinv.physics.Inpainting(
-        tensor_size=imsize,
-        mask=0.5,
-        device=device,
-        noise_model=dinv.physics.GaussianNoise(0.0),
-    )
+    return dinv.physics.Inpainting(tensor_size=imsize, mask=0.5, device=device)
 
 
 @pytest.fixture
@@ -254,13 +249,6 @@
     dataloader = DataLoader(dataset[0], batch_size=2, shuffle=True, num_workers=0)
     test_dataloader = DataLoader(dataset[1], batch_size=2, shuffle=False, num_workers=0)
 
-<<<<<<< HEAD
-    # check elements of the dataloader
-    for x, y in dataloader:
-        assert x.shape == y.shape
-
-=======
->>>>>>> 57cf2775
     trainer = dinv.Trainer(
         model=model,
         train_dataloader=dataloader,
@@ -281,10 +269,6 @@
 
     # train the network
     trainer.train()
-<<<<<<< HEAD
-
-=======
->>>>>>> 57cf2775
     final_test = trainer.test(test_dataloader=test_dataloader)
 
     assert final_test["PSNR"] > initial_test["PSNR"]
