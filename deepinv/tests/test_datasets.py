--- conflicted
+++ resolved
@@ -2,13 +2,10 @@
 
 import PIL
 import pytest
-<<<<<<< HEAD
 import torch
-=======
 
 import torch
 from torch import Tensor
->>>>>>> 57cf2775
 
 from deepinv.datasets import (
     DIV2K,
@@ -18,17 +15,13 @@
     LsdirHR,
     FMD,
     Kohler,
-<<<<<<< HEAD
     FastMRISliceDataset,
     SimpleFastMRISliceDataset,
+    NBUDataset,
 )
 from deepinv.datasets.utils import download_archive
 from deepinv.utils.demo import get_image_url
 from deepinv.physics.mri import MultiCoilMRI, MRI
-=======
-    NBUDataset,
-)
->>>>>>> 57cf2775
 
 
 @pytest.fixture
@@ -249,30 +242,45 @@
 
 
 @pytest.fixture
-<<<<<<< HEAD
 def download_simplefastmri():
     """Downloads dataset for tests and removes it after test executions."""
     tmp_data_dir = "fastmri"
 
     # Download simple FastMRI slice dataset
     SimpleFastMRISliceDataset(tmp_data_dir, download=True)
-=======
+
+    # This will return control to the test function
+    yield tmp_data_dir
+
+    # After the test function complete, any code after the yield statement will run
+    shutil.rmtree(tmp_data_dir)
+
 def download_nbu():
     """Downloads dataset for tests and removes it after test executions."""
     tmp_data_dir = "NBU"
 
     # Download Urban100 raw dataset
     NBUDataset(tmp_data_dir, satellite="gaofen-1", download=True)
->>>>>>> 57cf2775
-
-    # This will return control to the test function
-    yield tmp_data_dir
-
-    # After the test function complete, any code after the yield statement will run
-    shutil.rmtree(tmp_data_dir)
-
-
-<<<<<<< HEAD
+
+    # This will return control to the test function
+    yield tmp_data_dir
+
+    # After the test function complete, any code after the yield statement will run
+    shutil.rmtree(tmp_data_dir)
+
+def test_load_nbu_dataset(download_nbu):
+    """Check that dataset correct length and type."""
+    dataset = NBUDataset(download_nbu, satellite="gaofen-1", download=False)
+    assert (
+        len(dataset) == 5
+    ), f"Dataset should have been of len 5, instead got {len(dataset)}."
+    assert (
+        isinstance(dataset[0], Tensor)
+        and torch.all(dataset[0] <= 1)
+        and torch.all(dataset[0] >= 0)
+    ), "Dataset image should be Tensor between 0-1."
+
+
 def test_SimpleFastMRISliceDataset(download_simplefastmri):
     dataset = SimpleFastMRISliceDataset(
         root_dir=download_simplefastmri,
@@ -345,17 +353,4 @@
     subset = dataset.save_simple_dataset(f"{download_fastmri}/temp_simple.pt")
     x = subset[0]
     assert len(subset) == 16  # 16 slices
-    assert x.shape == (2, *rss_shape)
-=======
-def test_load_nbu_dataset(download_nbu):
-    """Check that dataset correct length and type."""
-    dataset = NBUDataset(download_nbu, satellite="gaofen-1", download=False)
-    assert (
-        len(dataset) == 5
-    ), f"Dataset should have been of len 5, instead got {len(dataset)}."
-    assert (
-        isinstance(dataset[0], Tensor)
-        and torch.all(dataset[0] <= 1)
-        and torch.all(dataset[0] >= 0)
-    ), "Dataset image should be Tensor between 0-1."
->>>>>>> 57cf2775
+    assert x.shape == (2, *rss_shape)