--- conflicted
+++ resolved
@@ -69,11 +69,8 @@
     "ptwt",
     "FrEIA",
     "pyiqa",
-<<<<<<< HEAD
-    "kornia"
-=======
+    "kornia",
     "torchkbnufft"
->>>>>>> 8d2869c9
 ]
 
 
