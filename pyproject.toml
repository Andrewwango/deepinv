--- conflicted
+++ resolved
@@ -131,17 +131,13 @@
 target-version = "py310"
 
 [tool.ruff.lint]
-<<<<<<< HEAD
 select = [
-    "UP006", "F401", "B905",
+    "UP006", "F401", "B905", "B006", "RUF008", "RUF012",
     "SLF001", "BLE001", "N805", "PLE0101", "PLW0120", "F404", "PLW0603", "S102", "E721", # "PLR6301" # From Python anti-patterns
     "E4", "E7", "E9", # Pycodestyle
     "F" # Pyflake
 ]
-=======
-select = ["UP006", "F401", "B905", "B006", "RUF008", "RUF012"]
 
->>>>>>> 7701ca75
 
 [tool.ruff.lint.per-file-ignores]
 # NOTE: Rule F401 is ruff's unused imports rule.
