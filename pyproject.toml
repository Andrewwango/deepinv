--- conflicted
+++ resolved
@@ -138,17 +138,13 @@
 target-version = "py39"
 
 [tool.ruff.lint]
-<<<<<<< HEAD
 select = [
     "UP006", "F401", "B905", "B006", "RUF008", "RUF012",
-    "SLF001", "BLE001", "N805", "PLE0101", "PLW0120", "F404", "PLW0603", "S102", "E721", # "PLR6301" # From Python anti-patterns
-    "TID253", "UP004", "UP007", "UP045", "FA100", "FA102", "TID251",
+    "SLF001", "BLE001", "PLE0101", "PLW0120", "F404", "PLW0603", "S102", "E721", # "PLR6301" # From Python anti-patterns
+    "TID253", "UP004", "UP007", "UP045", "FA100", "FA102", "TID251", "N805",
     "E4", "E7", "E9", # Pycodestyle
     "F" # Pyflake
 ]
-=======
-select = ["UP006", "F401", "B905", "B006", "RUF008", "RUF012", "TID253", "UP004", "A005", "UP007", "UP045", "FA100", "FA102", "TID251", "N805"]
->>>>>>> 90184628
 
 [tool.ruff.lint.per-file-ignores]
 # NOTE: Rule F401 is ruff's unused imports rule.
@@ -158,7 +154,7 @@
 "__init__.py" = ["F401", "E402", "F403", "F405"]
 "examples/**/*" = ["E402", "TID253"]
 "deepinv/transform/base.py" = ["SLF001"]
-"deepinv/tests/**.py" = ["F811", "SLF001"] 
+"deepinv/tests/**.py" = ["F811", "SLF001"]
 
 [tool.ruff.lint.flake8-tidy-imports]
 # Modules that slow down startup and should be imported lazily
