--- conflicted
+++ resolved
@@ -99,11 +99,8 @@
     "mat73",
     "scipy",
     "nibabel",
-<<<<<<< HEAD
     "rasterio",
-=======
     "blosc2",
->>>>>>> 6d636eb3
 ]
 
 # optional dependencies for training
@@ -141,11 +138,7 @@
 target-version = "py39"
 
 [tool.ruff.lint]
-<<<<<<< HEAD
-select = ["UP006", "F401", "B905", "B006", "RUF008", "RUF012", "TID253", "UP004", "A005", "UP007", "UP045", "FA100", "FA102"]
-=======
-select = ["UP006", "F401", "B905", "B006", "RUF008", "RUF012", "TID253", "UP004", "UP007", "UP045", "FA100", "FA102", "TID251"]
->>>>>>> 6d636eb3
+select = ["UP006", "F401", "B905", "B006", "RUF008", "RUF012", "TID253", "UP004", "A005", "UP007", "UP045", "FA100", "FA102", "TID251"]
 
 [tool.ruff.lint.per-file-ignores]
 # NOTE: Rule F401 is ruff's unused imports rule.
@@ -156,11 +149,9 @@
 # Modules that slow down startup and should be imported lazily
 banned-module-level-imports = ["timm", "torchmetrics", "matplotlib", "datasets", "FrEIA", "bm3d", "einops", "wandb", "pandas", "kornia", "ptwt", "pywt", "astra", "torchkbnufft"]
 
-<<<<<<< HEAD
 [tool.ruff.lint.flake8-builtins]
 strict-checking = true
-=======
+
 # Deprecated functions that should be replaced
 [tool.ruff.lint.flake8-tidy-imports.banned-api]
-"torch.norm".msg = "Use torch.linalg.vector_norm, torch.linalg.matrix_norm or torch.linalg.norm instead of the deprecated torch.norm"
->>>>>>> 6d636eb3
+"torch.norm".msg = "Use torch.linalg.vector_norm, torch.linalg.matrix_norm or torch.linalg.norm instead of the deprecated torch.norm"