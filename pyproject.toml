--- conflicted
+++ resolved
@@ -138,7 +138,6 @@
 target-version = "py39"
 
 [tool.ruff.lint]
-<<<<<<< HEAD
 select = [
     "UP006", "F401", "B905", "B006", "RUF008", "RUF012",
     "SLF001", "BLE001", "N805", "PLE0101", "PLW0120", "F404", "PLW0603", "S102", "E721", # "PLR6301" # From Python anti-patterns
@@ -146,9 +145,6 @@
     "E4", "E7", "E9", # Pycodestyle
     "F" # Pyflake
 ]
-=======
-select = ["UP006", "F401", "B905", "B006", "RUF008", "RUF012", "TID253", "UP004", "A005", "UP007", "UP045", "FA100", "FA102", "TID251"]
->>>>>>> 50447a17
 
 [tool.ruff.lint.per-file-ignores]
 # NOTE: Rule F401 is ruff's unused imports rule.
