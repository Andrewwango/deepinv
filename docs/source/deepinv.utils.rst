.. _utils:

Utils
=====


Training and Testing
--------------------
Training a reconstruction model can be done using the Trainer class, which can be easily customized
to fit your needs.

.. autosummary::
   :toctree: stubs
   :template: myclass_template.rst
   :nosignatures:

        deepinv.Trainer
<<<<<<< HEAD
        deepinv.training_utils.AdversarialTrainer
=======
>>>>>>> 0b40ff5a

We also provide train and test functions that can be used to train and test a model with a single call.

.. autosummary::
   :toctree: stubs
   :template: myfunc_template.rst
   :nosignatures:

        deepinv.train
        deepinv.test


Plotting
--------
We provide some basic plotting functions that are adapted to inverse problems.

.. autosummary::
   :toctree: stubs
   :template: myfunc_template.rst
   :nosignatures:

        deepinv.utils.plot
        deepinv.utils.plot_curves
        deepinv.utils.plot_parameters
        deepinv.utils.plot_inset


TensorList
----------
The TensorList class is a wrapper around a list of tensors.
It can be used to represent signals or measurements that are naturally better
represented as a list of tensors of different sizes, rather than a single tensor.
TensorLists can be added, multiplied by a scalar, concatenated, etc., in a similar fashion to
torch.tensor.

.. autosummary::
   :toctree: stubs
   :template: myclass_template.rst
   :nosignatures:

        deepinv.utils.TensorList

We also provide functions to quickly create TensorLists of zeros, ones, or random values.

.. autosummary::
   :toctree: stubs
   :template: myfunc_template.rst
   :nosignatures:

        deepinv.utils.zeros_like
        deepinv.utils.ones_like
        deepinv.utils.randn_like
        deepinv.utils.rand_like


Other
-----


.. autosummary::
   :toctree: stubs
   :template: myfunc_template.rst
   :nosignatures:

        deepinv.utils.cal_psnr
        deepinv.utils.get_freer_gpu
        deepinv.utils.load_url_image<|MERGE_RESOLUTION|>--- conflicted
+++ resolved
@@ -15,10 +15,7 @@
    :nosignatures:
 
         deepinv.Trainer
-<<<<<<< HEAD
         deepinv.training_utils.AdversarialTrainer
-=======
->>>>>>> 0b40ff5a
 
 We also provide train and test functions that can be used to train and test a model with a single call.
 
