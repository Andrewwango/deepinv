--- conflicted
+++ resolved
@@ -48,10 +48,6 @@
    * - :class:`deepinv.models.Restormer`
      - from `Restormer: Efficient Transformer for High-Resolution Image Restoration <https://arxiv.org/abs/2111.09881>`_. Pretrained parameters from `swz30 github <https://github.com/swz30/Restormer/tree/main>`_.
    * -
-<<<<<<< HEAD
-     - Also available on the `deepinverse Restormer HuggingfaceHub <https://huggingface.co/deepinv/Restormer/tree/main>`_.
-=======
      - Also available on the `deepinverse Restormer HuggingfaceHub <https://huggingface.co/deepinv/Restormer/tree/main>`_.
    * - :class:`deepinv.models.RAM`
-     - from `Reconstruct Anything Model: a lightweight foundation model for computational imaging <https://arxiv.org/abs/2503.08915>`_. Pretrained parameters from `RAM HuggingfaceHub <https://huggingface.co/mterris/ram>`_.
->>>>>>> 0ea8c839
+     - from `Reconstruct Anything Model: a lightweight foundation model for computational imaging <https://arxiv.org/abs/2503.08915>`_. Pretrained parameters from `RAM HuggingfaceHub <https://huggingface.co/mterris/ram>`_.